from __future__ import absolute_import
from __future__ import division
from __future__ import print_function

import pandas as pd
from pandas.api.types import is_scalar
from pandas.util._validators import validate_bool_kwarg
from pandas.core.index import _ensure_index_from_sequences
from pandas._libs import lib
from pandas.core.dtypes.cast import maybe_upcast_putmask
from pandas.compat import lzip
from pandas.core.dtypes.common import (
    is_bool_dtype,
    is_numeric_dtype,
    is_timedelta64_dtype)
import warnings
import numpy as np
import ray
import itertools
from .shuffle import ShuffleActor
from .groupby import DataFrameGroupBy
from . import get_npartitions

from .shuffle import ShuffleActor
from .groupby import DataFrameGroupBy
from . import get_npartitions


class DataFrame(object):

    def __init__(self, data=None, index=None, columns=None, dtype=None,
                 copy=False, col_partitions=None, row_partitions=None):
        """Distributed DataFrame object backed by Pandas dataframes.

        Args:
            data (numpy ndarray (structured or homogeneous) or dict):
                Dict can contain Series, arrays, constants, or list-like
                objects.
            index (pandas.Index or list): The row index for this dataframe.
            columns (pandas.Index): The column names for this dataframe, in
                pandas Index object.
            dtype : Data type to force. Only a single dtype is allowed.
                If None, infer
            copy (boolean): Copy data from inputs.
                Only affects DataFrame / 2d ndarray input
            _col_partitions ([ObjectID]): The list of ObjectIDs that contain
                the column dataframe partitions.
            rows ([ObjectID]): The list of ObjectIDs that contain the row
                dataframe partitions.
        """
        # Check type of data and use appropriate constructor
        if data is not None or (col_partitions is None and
                                row_partitions is None):

            pd_df = pd.DataFrame(data=data, index=index, columns=columns,
                                 dtype=dtype, copy=copy)
<<<<<<< HEAD
            row_partitions = _partition_pandas_dataframe(pd_df,
                                                         npartitions=get_npartitions())
=======
            row_partitions = \
                _partition_pandas_dataframe(pd_df,
                                            npartitions=get_npartitions())
>>>>>>> b59866c2
            columns = pd_df.columns
            index = pd_df.index

        if col_partitions is None:
<<<<<<< HEAD
            col_partitions = _rebuild_cols.remote(row_partitions)
        if row_partitions is None:
            row_partitions = _rebuild_rows.remote(col_partitions)

=======
            col_partitions = _rebuild_cols.remote(row_partitions, columns)
        if row_partitions is None:
            row_partitions = _rebuild_rows.remote(col_partitions)

        self.columns = columns
>>>>>>> b59866c2
        self._col_partitions = col_partitions
        self._row_partitions = row_partitions

        # this _index object is a pd.DataFrame
        # and we use that DataFrame's Index to index the rows.
<<<<<<< HEAD
        self._row_lengths, self._row_index = \
            _compute_length_and_index.remote(self._row_partitions)

        # self._col_lengths, self._col_index = \
        #         [1] * len(columns), pd.DataFrame({"partition": list(range(len(columns))), "index_within_partition": [0] * len(columns)})
        self._col_lengths, self._col_index = \
            _compute_length_and_index.remote(self._col_partitions)
=======
        self._lengths, self._index = \
            _compute_length_and_index.remote(self._row_partitions)
>>>>>>> b59866c2

        if index is not None:
            self.index = index

        if columns is not None:
            self.columns = columns

    def __str__(self):
        return repr(self)

    def __repr__(self):
        if sum(self._row_lengths) < 40:
            result = repr(to_pandas(self))
            return result

        head = repr(to_pandas(self.head(20)))
        tail = repr(to_pandas(self.tail(20)))

        result = head + "\n...\n" + tail

        return result

    def _get_row_partitions(self):
        """Get the list of row partitions for this dataframe.

        Returns:
            [ObjectID]: List of row partitions.
        """
        if isinstance(self._row_partitions_cache,
                      ray.local_scheduler.ObjectID):
            self._row_partitions_cache = ray.get(self._row_partitions_cache)
        return self._row_partitions_cache

    def _set_row_partitions(self, new_row_partitions):
        """Set the list of row partitions for this dataframe.

        Args:
            new_row_partitions: The new row partitions.
        """
        self._row_partitions_cache = new_row_partitions

    _row_partitions = property(_get_row_partitions, _set_row_partitions)

    def _get_col_partitions(self):
        """Get the list of column partitions for this dataframe.

        Returns:
            [ObjectID]: List of column partitions.
        """
        if isinstance(self._col_partitions_cache,
                      ray.local_scheduler.ObjectID):
            self._col_partitions_cache = ray.get(self._col_partitions_cache)
        return self._col_partitions_cache

    def _set_col_partitions(self, new_col_partitions):
        """Set the list of column partitions for this dataframe.

        Args:
            new_col_partitions: The new column partitions.
        """
        self._col_partitions_cache = new_col_partitions

    _col_partitions = property(_get_col_partitions, _set_col_partitions)

    def _get_index(self):
        """Get the index for this DataFrame.

        Returns:
            The union of all indexes across the partitions.
        """
        return self._row_index.index

    def _set_index(self, new_index):
        """Set the index for this DataFrame.

        Args:
            new_index: The new index to set this
        """
        self._row_index.index = new_index

    index = property(_get_index, _set_index)

    def _get__row_index(self):
        """Get the _row_index for this DataFrame.

        Returns:
            The default index.
        """
        if isinstance(self._row_index_cache, ray.local_scheduler.ObjectID):
            self._row_index_cache = ray.get(self._row_index_cache)
        return self._row_index_cache

    def _set__row_index(self, new__index):
        """Set the _row_index for this DataFrame.

        Args:
            new__index: The new default index to set.
        """
        self._row_index_cache = new__index

    _row_index = property(_get__row_index, _set__row_index)

    def _get_columns(self):
        """Get the columns for this DataFrame.

        Returns:
            The union of all indexes across the partitions.
        """
        return self._col_index.index

    def _set_columns(self, new_index):
        """Set the columns for this DataFrame.

        Args:
            new_index: The new index to set this
        """
        self._col_index.index = new_index

    columns = property(_get_columns, _set_columns)

    def _get__col_index(self):
        """Get the _col_index for this DataFrame.

        Returns:
            The default index.
        """
        if isinstance(self._col_index_cache, ray.local_scheduler.ObjectID):
            self._col_index_cache = ray.get(self._col_index_cache)
        return self._col_index_cache

    def _set__col_index(self, new__index):
        """Set the _col_index for this DataFrame.

        Args:
            new__index: The new default index to set.
        """
        self._col_index_cache = new__index

    _col_index = property(_get__col_index, _set__col_index)

    def _compute_row_lengths(self):
        """Updates the stored lengths of DataFrame partions
        """
<<<<<<< HEAD
        self._row_lengths = [_deploy_func.remote(_get_row_lengths, d)
=======
        self._lengths = [_deploy_func.remote(_get_lengths, d)
>>>>>>> b59866c2
                         for d in self._row_partitions]

    def _get_row_lengths(self):
        """Gets the lengths for each partition and caches it if it wasn't.

        Returns:
            A list of integers representing the length of each partition.
        """
        if isinstance(self._length_cache, ray.local_scheduler.ObjectID):
            self._length_cache = ray.get(self._length_cache)
        elif isinstance(self._length_cache, list) and \
                isinstance(self._length_cache[0],
                           ray.local_scheduler.ObjectID):
            self._length_cache = ray.get(self._length_cache)
        return self._length_cache

    def _set_row_lengths(self, lengths):
        """Sets the lengths of each partition for this DataFrame.

        We use this because we can compute it when creating the DataFrame.

        Args:
            lengths ([ObjectID or Int]): A list of lengths for each
                partition, in order.
        """
        self._length_cache = lengths

    _row_lengths = property(_get_row_lengths, _set_row_lengths)

    @property
    def size(self):
        """Get the number of elements in the DataFrame.

        Returns:
            The number of elements in the DataFrame.
        """
        return len(self.index) * len(self.columns)

    @property
    def ndim(self):
        """Get the number of dimensions for this DataFrame.

        Returns:
            The number of dimensions for this DataFrame.
        """
        # The number of dimensions is common across all partitions.
        # The first partition will be enough.
        return ray.get(_deploy_func.remote(lambda df: df.ndim,
                                           self._row_partitions[0]))

    @property
    def ftypes(self):
        """Get the ftypes for this DataFrame.

        Returns:
            The ftypes for this DataFrame.
        """
        # The ftypes are common across all partitions.
        # The first partition will be enough.
        return ray.get(_deploy_func.remote(lambda df: df.ftypes,
                                           self._row_partitions[0]))

    @property
    def dtypes(self):
        """Get the dtypes for this DataFrame.

        Returns:
            The dtypes for this DataFrame.
        """
        # The dtypes are common across all partitions.
        # The first partition will be enough.
        return ray.get(_deploy_func.remote(lambda df: df.dtypes,
                                           self._row_partitions[0]))

    @property
    def empty(self):
        """Determines if the DataFrame is empty.

        Returns:
            True if the DataFrame is empty.
            False otherwise.
        """
        all_empty = ray.get(self._map_row_partitions(
            lambda df: df.empty)._row_partitions)
        return False not in all_empty

    @property
    def values(self):
        """Create a numpy array with the values from this DataFrame.

        Returns:
            The numpy representation of this DataFrame.
        """
        return np.concatenate(ray.get(self._map_row_partitions(
            lambda df: df.values)._row_partitions))

    @property
    def axes(self):
        """Get the axes for the DataFrame.

        Returns:
            The axes for the DataFrame.
        """
        return [self.index, self.columns]

    @property
    def shape(self):
        """Get the size of each of the dimensions in the DataFrame.

        Returns:
            A tuple with the size of each dimension as they appear in axes().
        """
        return (len(self.index), len(self.columns))

    def _map_row_partitions(self, func, index=None):
        """Apply a function on each row partition.

        Args:
            func (callable): The function to Apply.

        Returns:
            A new DataFrame containing the result of the function.
        """
        assert(callable(func))
        new_rows = [_deploy_func.remote(func, part) for part in
                    self._row_partitions]
        if index is None:
            index = self.index

        return DataFrame(row_partitions=new_rows,
                         columns=self.columns,
                         index=index)

    def _map_col_partitions(self, func):
        """Apply a function on each column partition.

        Args:
            func (callable): The function to apply.

        Returns:
            A new DataFrame containing the result of the function.
        """
        assert(callable(func))
        new_col_partitions = [_deploy_func.remote(func, part) for part in
                              self._col_partitions]

        return DataFrame(col_partitions=new_col_partitions,
                         columns=self.columns)

    def _update_inplace(self, df=None, columns=None, index=None):
        """Updates the current DataFrame inplace
        """
        assert(len(df) > 0)

        if df is not None:
            self._row_partitions = df
        if columns is not None:
            self.columns = columns

<<<<<<< HEAD
        self._row_lengths, self._row_index = \
=======
        self._lengths, self._index = \
>>>>>>> b59866c2
            _compute_length_and_index.remote(self._row_partitions)

        if index is not None:
            self.index = index

    def add_prefix(self, prefix):
        """Add a prefix to each of the column names.

        Returns:
            A new DataFrame containing the new column names.
        """
        new_cols = self.columns.map(lambda x: str(prefix) + str(x))
        return DataFrame(row_partitions=self._row_partitions,
                         columns=new_cols,
                         index=self.index)

    def add_suffix(self, suffix):
        """Add a suffix to each of the column names.

        Returns:
            A new DataFrame containing the new column names.
        """
        new_cols = self.columns.map(lambda x: str(x) + str(suffix))
        return DataFrame(row_partitions=self._row_partitions,
                         columns=new_cols,
                         index=self.index)

    def applymap(self, func):
        """Apply a function to a DataFrame elementwise.

        Args:
            func (callable): The function to apply.
        """
        assert(callable(func))
        return self._map_row_partitions(
            lambda df: df.applymap(lambda x: func(x)))

    def copy(self, deep=True):
        """Creates a shallow copy of the DataFrame.

        Returns:
            A new DataFrame pointing to the same partitions as this one.
        """
        return DataFrame(row_partitions=self._row_partitions,
                         columns=self.columns,
                         index=self.index)

    def groupby(self, by=None, axis=0, level=None, as_index=True, sort=True,
                group_keys=True, squeeze=False, **kwargs):
        """Apply a groupby to this DataFrame. See _groupby() remote task.
        Args:
            by: The value to groupby.
            axis: The axis to groupby.
            level: The level of the groupby.
            as_index: Whether or not to store result as index.
            sort: Whether or not to sort the result by the index.
            group_keys: Whether or not to group the keys.
            squeeze: Whether or not to squeeze.
        Returns:
            A new DataFrame resulting from the groupby.
        """
<<<<<<< HEAD
        @ray.remote
        def assign_partitions(index_df, num_partitions):
            uniques = index_df.index.unique()

            if len(uniques) % num_partitions == 0:
                chunksize = int(len(uniques) / num_partitions)
            else:
                chunksize = int(len(uniques) / num_partitions) + 1

            assignments = []

            while len(uniques) > chunksize:
                temp_df = uniques[:chunksize]
                assignments.append(temp_df)
                uniques = uniques[chunksize:]
            else:
                assignments.append(uniques)

            return assignments

        if by is None:
            raise TypeError("You have to supply one of 'by' and 'level'")
        elif axis != 0 and axis != 1:
            raise TypeError("")
        elif not as_index and axis == 1 or axis == 'columns':
            raise ValueError("as_index=False only valid for axis=0")

        # The easy one. Everything for columns can be handled by the partitions.
        if axis == 1 or axis == 'columns':
            if sort:
                new_cols = sorted(self.columns)
            else:
                new_cols = self.columns
            return DataFrameGroupBy([self._map_partitions(
                lambda df: df.groupby(by=by,
                                      axis=axis,
                                      level=level,
                                      as_index=as_index,
                                      sort=sort,
                                      group_keys=group_keys,
                                      squeeze=squeeze,
                                      **kwargs))._row_partitions],
                                    new_cols, self.index)

        # Begin groupby for rows. Requires shuffle.
        # We perform the groupby on the index first to assign the partitions
        # for the shuffle.
        assignments_df = self._row_index.groupby(by=by, axis=axis, level=level,
                                             as_index=as_index, sort=sort,
                                             group_keys=group_keys,
                                             squeeze=squeeze, **kwargs)\
            .apply(lambda x: x[:])

        # We did a groupby, now we have to drop the outermost layer of the
        # grouped index to get the index we will use.
        assignments_df.index = assignments_df.index.droplevel()
        partition_assignments = assign_partitions.remote(assignments_df,
                                                         len(self._row_partitions))
        shufflers = [ShuffleActor.remote(self._row_partitions[i])
                     for i in range(len(self._row_partitions))]

        [shufflers[i].shuffle.remote(self._row_index[self._row_index['partition'] == i],
                                     partition_assignments, i, *shufflers)
         for i in range(len(shufflers))]

        if as_index:
            new_index = assignments_df.index.unique()
        else:
            new_index = self.index

        # TODO Remove once the actor joining is merged:
        # https://github.com/ray-project/ray/pull/1536
        import time
        time.sleep(2)
=======
        if by is None:
            raise TypeError("You have to supply one of 'by' and 'level'")
        elif axis != 0 and axis != 1:
            raise TypeError("")
        elif not as_index and axis == 1 or axis == 'columns':
            raise ValueError("as_index=False only valid for axis=0")

        # The easy one. Everything for columns can be handled by the
        # partitions.
        if axis == 1 or axis == 'columns':
            if sort:
                new_cols = sorted(self.columns)
            else:
                new_cols = self.columns
            return DataFrameGroupBy([self._map_row_partitions(
                lambda df: df.groupby(by=by,
                                      axis=axis,
                                      level=level,
                                      as_index=as_index,
                                      sort=sort,
                                      group_keys=group_keys,
                                      squeeze=squeeze,
                                      **kwargs))._row_partitions],
                                    new_cols, self.index)

        # Begin groupby for rows. Requires shuffle.
        # We perform the groupby on the index first to assign the partitions
        # for the shuffle.
        assignments_df = self._index.groupby(by=by, axis=axis, level=level,
                                             as_index=as_index, sort=sort,
                                             group_keys=group_keys,
                                             squeeze=squeeze, **kwargs)\
            .apply(lambda x: x[:])

        # We did a groupby, now we have to drop the outermost layer of the
        # grouped index to get the index we will use.
        assignments_df.index = assignments_df.index.droplevel()
        partition_assignments = assign_partitions.remote(assignments_df,
                                                         len(self._row_partitions))
        shufflers = [ShuffleActor.remote(self._row_partitions[i])
                     for i in range(len(self._row_partitions))]

        shuffles_done = \
            [shufflers[i].shuffle.remote(
                self._index[self._index['partition'] == i],
                partition_assignments,
                i,
                *shufflers)
             for i in range(len(shufflers))]

        if as_index:
            new_index = assignments_df.index.unique()
        else:
            new_index = self.index

        ray.get(shuffles_done)

>>>>>>> b59866c2
        return DataFrameGroupBy([shuffler.apply_func.remote(
            lambda df: df.groupby(by=df.index,
                                  axis=axis,
                                  sort=sort,
                                  group_keys=group_keys,
                                  squeeze=squeeze,
                                  **kwargs))
                                for shuffler in shufflers],
                                self.columns, new_index)

    def sum(self, axis=None, skipna=True, level=None, numeric_only=None):
        """Perform a sum across the DataFrame.

        Args:
            axis (int): The axis to sum on.
            skipna (bool): True to skip NA values, false otherwise.

        Returns:
            The sum of the DataFrame.
        """
        if axis == 1:
<<<<<<< HEAD
            return self._map_row_partitions(lambda df: df.sum(axis=axis,
                                                              skipna=skipna,
                                                              level=level,
                                                              numeric_only=numeric_only))
=======
            return self._map_row_partitions(
                lambda df: df.sum(axis=axis, skipna=skipna, level=level,
                                  numeric_only=numeric_only))

>>>>>>> b59866c2
        elif axis == 0 or axis is None:
            return self.T.sum(axis=1, skipna=skipna, level=level,
                              numeric_only=numeric_only)
        else:
            raise ValueError("axis parameter must be 0 or 1.")

    def abs(self):
        """Apply an absolute value function to all numberic columns.

        Returns:
            A new DataFrame with the applied absolute value.
        """
        for t in self.dtypes:
            if np.dtype('O') == t:
                # TODO Give a more accurate error to Pandas
                raise TypeError("bad operand type for abs():", "str")
        return self._map_row_partitions(lambda df: df.abs())

    def isin(self, values):
        """Fill a DataFrame with booleans for cells contained in values.

        Args:
            values (iterable, DataFrame, Series, or dict): The values to find.

        Returns:
            A new DataFrame with booleans representing whether or not a cell
            is in values.
            True: cell is contained in values.
            False: otherwise
        """
        return self._map_row_partitions(lambda df: df.isin(values))

    def isna(self):
        """Fill a DataFrame with booleans for cells containing NA.

        Returns:
            A new DataFrame with booleans representing whether or not a cell
            is NA.
            True: cell contains NA.
            False: otherwise.
        """
        return self._map_row_partitions(lambda df: df.isna())

    def isnull(self):
        """Fill a DataFrame with booleans for cells containing a null value.

        Returns:
            A new DataFrame with booleans representing whether or not a cell
                is null.
            True: cell contains null.
            False: otherwise.
        """
        return self._map_row_partitions(lambda df: df.isnull)

    def keys(self):
        """Get the info axis for the DataFrame.

        Returns:
            A pandas Index for this DataFrame.
        """
        # Each partition should have the same index, so we'll use 0's
        return self.columns

    def transpose(self, *args, **kwargs):
        """Transpose columns and rows for the DataFrame.

        Note: Triggers a shuffle.

        Returns:
            A new DataFrame transposed from this DataFrame.
        """
        @ray.remote
        def update_columns(df, columns):
            df.columns = columns
            return df

        temp_index = [idx
                      for _ in range(len(self._row_partitions))
                      for idx in self.columns]
        temp_columns = self.index
        local_transpose = self._map_row_partitions(
            lambda df: df.transpose(*args, **kwargs), index=temp_index)
        local_transpose.columns = temp_columns

        column_names = list(temp_columns)
<<<<<<< HEAD
        x = [None] * len(self._row_lengths)
        cumulative = np.cumsum(self._row_lengths)

        for i in range(len(cumulative)):
            if i == 0:
                x[i] = (column_names[:cumulative[i]])
            elif i == len(cumulative) - 1:
                x[i] = column_names[cumulative[i - 1]:]
            else:
                x[i] = (column_names[cumulative[i-1]:cumulative[i]])

=======
        x = [None] * len(self._lengths)
        cumulative = np.cumsum(self._lengths)

        for i in range(len(cumulative)):
            if i == 0:
                x[i] = (column_names[:cumulative[i]])
            elif i == len(cumulative) - 1:
                x[i] = column_names[cumulative[i - 1]:]
            else:
                x[i] = (column_names[cumulative[i-1]:cumulative[i]])

>>>>>>> b59866c2
        for i in range(len(local_transpose._row_partitions)):
            local_transpose._row_partitions[i] = \
                update_columns.remote(local_transpose._row_partitions[i], x[i])

        df = local_transpose.groupby(by=local_transpose.index,
                                     sort=False)\
            .apply(lambda x: x)
        return df

    T = property(transpose)

    def dropna(self, axis, how, thresh=None, subset=[], inplace=False):
        """Create a new DataFrame from the removed NA values from this one.

        Args:
            axis (int, tuple, or list): The axis to apply the drop.
            how (str): How to drop the NA values.
                'all': drop the label if all values are NA.
                'any': drop the label if any values are NA.
            thresh (int): The minimum number of NAs to require.
            subset ([label]): Labels to consider from other axis.
            inplace (bool): Change this DataFrame or return a new DataFrame.
                True: Modify the data for this DataFrame, return None.
                False: Create a new DataFrame and return it.

        Returns:
            If inplace is set to True, returns None, otherwise returns a new
            DataFrame with the dropna applied.
        """
        raise NotImplementedError("Not yet")

    def add(self, other, axis='columns', level=None, fill_value=None):
        raise NotImplementedError(
            "To contribute to Pandas on Ray, please visit "
            "github.com/ray-project/ray.")

    def agg(self, func, axis=0, *args, **kwargs):
        raise NotImplementedError(
            "To contribute to Pandas on Ray, please visit "
            "github.com/ray-project/ray.")

    def aggregate(self, func, axis=0, *args, **kwargs):
        raise NotImplementedError(
            "To contribute to Pandas on Ray, please visit "
            "github.com/ray-project/ray.")

    def align(self, other, join='outer', axis=None, level=None, copy=True,
              fill_value=None, method=None, limit=None, fill_axis=0,
              broadcast_axis=None):
        raise NotImplementedError(
            "To contribute to Pandas on Ray, please visit "
            "github.com/ray-project/ray.")

    def all(self, axis=None, bool_only=None, skipna=None, level=None,
            **kwargs):
        """Return whether all elements are True over requested axis

        Note:
            If axis=None or axis=0, this call applies df.all(axis=1)
            to the transpose of df.
        """
        if axis is None or axis == 0:
            df = self.T
            axis = 1
        else:
            df = self

        mapped = df._map_row_partitions(lambda df: df.all(axis,
                                                          bool_only,
                                                          skipna,
                                                          level,
                                                          **kwargs))
        return to_pandas(mapped)

    def any(self, axis=None, bool_only=None, skipna=None, level=None,
            **kwargs):
        """Return whether all elements are True over requested axis

        Note:
            If axis=None or axis=0, this call applies df.all(axis=1)
            to the transpose of df.
        """
        if axis is None or axis == 0:
            df = self.T
            axis = 1
        else:
            df = self

        mapped = df._map_row_partitions(lambda df: df.any(axis,
                                                          bool_only,
                                                          skipna,
                                                          level,
                                                          **kwargs))
        return to_pandas(mapped)

    def append(self, other, ignore_index=False, verify_integrity=False):
        raise NotImplementedError(
            "To contribute to Pandas on Ray, please visit "
            "github.com/ray-project/ray.")

    def apply(self, func, axis=0, broadcast=False, raw=False, reduce=None,
              args=(), **kwds):
        raise NotImplementedError(
            "To contribute to Pandas on Ray, please visit "
            "github.com/ray-project/ray.")

    def as_blocks(self, copy=True):
        raise NotImplementedError(
            "To contribute to Pandas on Ray, please visit "
            "github.com/ray-project/ray.")

    def as_matrix(self, columns=None):
        raise NotImplementedError(
            "To contribute to Pandas on Ray, please visit "
            "github.com/ray-project/ray.")

    def asfreq(self, freq, method=None, how=None, normalize=False,
               fill_value=None):
        raise NotImplementedError(
            "To contribute to Pandas on Ray, please visit "
            "github.com/ray-project/ray.")

    def asof(self, where, subset=None):
        raise NotImplementedError(
            "To contribute to Pandas on Ray, please visit "
            "github.com/ray-project/ray.")

    def assign(self, **kwargs):
        raise NotImplementedError(
            "To contribute to Pandas on Ray, please visit "
            "github.com/ray-project/ray.")

    def astype(self, dtype, copy=True, errors='raise', **kwargs):
        raise NotImplementedError(
            "To contribute to Pandas on Ray, please visit "
            "github.com/ray-project/ray.")

    def at_time(self, time, asof=False):
        raise NotImplementedError(
            "To contribute to Pandas on Ray, please visit "
            "github.com/ray-project/ray.")

    def between_time(self, start_time, end_time, include_start=True,
                     include_end=True):
        raise NotImplementedError(
            "To contribute to Pandas on Ray, please visit "
            "github.com/ray-project/ray.")

    def bfill(self, axis=None, inplace=False, limit=None, downcast=None):
        """Synonym for DataFrame.fillna(method='bfill')
        """
        new_df = self.fillna(
            method='bfill', axis=axis, limit=limit, downcast=downcast
        )
        if inplace:
            self._row_partitions = new_df._row_partitions
            self.columns = new_df.columns
        else:
            return new_df

    def bool(self):
        """Return the bool of a single element PandasObject.

        This must be a boolean scalar value, either True or False.  Raise a
        ValueError if the PandasObject does not have exactly 1 element, or that
        element is not boolean
        """
        shape = self.shape
        if shape != (1,) and shape != (1, 1):
            raise ValueError("""The PandasObject does not have exactly
                                1 element. Return the bool of a single
                                element PandasObject. The truth value is
                                ambiguous. Use a.empty, a.item(), a.any()
                                or a.all().""")
        else:
            return to_pandas(self).bool()

    def boxplot(self, column=None, by=None, ax=None, fontsize=None, rot=0,
                grid=True, figsize=None, layout=None, return_type=None,
                **kwds):
        raise NotImplementedError(
            "To contribute to Pandas on Ray, please visit "
            "github.com/ray-project/ray.")

    def clip(self, lower=None, upper=None, axis=None, inplace=False, *args,
             **kwargs):
        raise NotImplementedError(
            "To contribute to Pandas on Ray, please visit "
            "github.com/ray-project/ray.")

    def clip_lower(self, threshold, axis=None, inplace=False):
        raise NotImplementedError(
            "To contribute to Pandas on Ray, please visit "
            "github.com/ray-project/ray.")

    def clip_upper(self, threshold, axis=None, inplace=False):
        raise NotImplementedError(
            "To contribute to Pandas on Ray, please visit "
            "github.com/ray-project/ray.")

    def combine(self, other, func, fill_value=None, overwrite=True):
        raise NotImplementedError(
            "To contribute to Pandas on Ray, please visit "
            "github.com/ray-project/ray.")

    def combine_first(self, other):
        raise NotImplementedError(
            "To contribute to Pandas on Ray, please visit "
            "github.com/ray-project/ray.")

    def compound(self, axis=None, skipna=None, level=None):
        raise NotImplementedError(
            "To contribute to Pandas on Ray, please visit "
            "github.com/ray-project/ray.")

    def consolidate(self, inplace=False):
        raise NotImplementedError(
            "To contribute to Pandas on Ray, please visit "
            "github.com/ray-project/ray.")

    def convert_objects(self, convert_dates=True, convert_numeric=False,
                        convert_timedeltas=True, copy=True):
        raise NotImplementedError(
            "To contribute to Pandas on Ray, please visit "
            "github.com/ray-project/ray.")

    def corr(self, method='pearson', min_periods=1):
        raise NotImplementedError(
            "To contribute to Pandas on Ray, please visit "
            "github.com/ray-project/ray.")

    def corrwith(self, other, axis=0, drop=False):
        raise NotImplementedError(
            "To contribute to Pandas on Ray, please visit "
            "github.com/ray-project/ray.")

    def count(self, axis=0, level=None, numeric_only=False):
        if axis == 1:
            return self.T.count(axis=0,
                                level=level,
                                numeric_only=numeric_only)
        else:
            temp_index = [idx
                          for _ in range(len(self._row_partitions))
                          for idx in self.columns]

            collapsed_df = sum(
                ray.get(
                    self._map_row_partitions(
                        lambda df: df.count(
                            axis=axis,
                            level=level,
                            numeric_only=numeric_only),
                        index=temp_index)._row_partitions))
            return collapsed_df

    def cov(self, min_periods=None):
        raise NotImplementedError(
            "To contribute to Pandas on Ray, please visit "
            "github.com/ray-project/ray.")

    def cummax(self, axis=None, skipna=True, *args, **kwargs):
        raise NotImplementedError(
            "To contribute to Pandas on Ray, please visit "
            "github.com/ray-project/ray.")

    def cummin(self, axis=None, skipna=True, *args, **kwargs):
        raise NotImplementedError(
            "To contribute to Pandas on Ray, please visit "
            "github.com/ray-project/ray.")

    def cumprod(self, axis=None, skipna=True, *args, **kwargs):
        raise NotImplementedError(
            "To contribute to Pandas on Ray, please visit "
            "github.com/ray-project/ray.")

    def cumsum(self, axis=None, skipna=True, *args, **kwargs):
        raise NotImplementedError(
            "To contribute to Pandas on Ray, please visit "
            "github.com/ray-project/ray.")

    def describe(self, percentiles=None, include=None, exclude=None):
        raise NotImplementedError(
            "To contribute to Pandas on Ray, please visit "
            "github.com/ray-project/ray.")

    def diff(self, periods=1, axis=0):
        raise NotImplementedError(
            "To contribute to Pandas on Ray, please visit "
            "github.com/ray-project/ray.")

    def div(self, other, axis='columns', level=None, fill_value=None):
        raise NotImplementedError(
            "To contribute to Pandas on Ray, please visit "
            "github.com/ray-project/ray.")

    def divide(self, other, axis='columns', level=None, fill_value=None):
        raise NotImplementedError(
            "To contribute to Pandas on Ray, please visit "
            "github.com/ray-project/ray.")

    def dot(self, other):
        raise NotImplementedError(
            "To contribute to Pandas on Ray, please visit "
            "github.com/ray-project/ray.")

    def drop(self, labels=None, axis=0, index=None, columns=None, level=None,
             inplace=False, errors='raise'):
        """Return new object with labels in requested axis removed.
        Args:
            labels: Index or column labels to drop.

            axis: Whether to drop labels from the index (0 / 'index') or
                columns (1 / 'columns').

            index, columns: Alternative to specifying axis (labels, axis=1 is
                equivalent to columns=labels).

            level: For MultiIndex

            inplace: If True, do operation inplace and return None.

            errors: If 'ignore', suppress error and existing labels are
                dropped.
        Returns:
            dropped : type of caller
        """
        # inplace = validate_bool_kwarg(inplace, "inplace")
        if labels is not None:
            if index is not None or columns is not None:
                raise ValueError("Cannot specify both 'labels' and "
                                 "'index'/'columns'")
        elif index is None and columns is None:
            raise ValueError("Need to specify at least one of 'labels', "
                             "'index' or 'columns'")
        new_df = self
        is_axis_zero = axis is None or axis == 0 or axis == 'index'\
            or axis == 'rows'
        try:
            if (is_axis_zero and columns is None) or index is not None:
                values = labels if labels is not None else index
                try:
                    try:
                        if len(values) == 0:
                            if inplace:
                                return
                            else:
                                return self
                        filtered_index = self._row_index.loc[list(values)]
                    except TypeError:
                        filtered_index = self._row_index.loc[[values]]
                except KeyError:
                    raise ValueError(
                        "{} is not contained in the index".format(labels))

                filtered_index.dropna(inplace=True)

                partition_idx = [
                    filtered_index.loc[
                        filtered_index['partition'] == i
                    ]['index_within_partition']
                    for i in range(len(self._row_partitions))
                ]

                new_df = [
                    _deploy_func.remote(
                        lambda df, new_labels: df.drop(
                            new_labels, level=level, errors='ignore'),
                        self._row_partitions[i], partition_idx[i]
                    )
                    for i in range(len(self._row_partitions))
                ]
<<<<<<< HEAD
                new_index = self._row_index.copy().drop(values, errors=errors)
=======
                new_index = self._index.copy().drop(values, errors=errors)
>>>>>>> b59866c2
                new_df = DataFrame(row_partitions=new_df, columns=self.columns,
                                   index=new_index.index)
        except (ValueError, KeyError):
            if errors == 'raise':
                raise
            new_df = self

        try:
            if not is_axis_zero or columns is not None:
                values = labels if labels else columns
                new_df = new_df._map_row_partitions(
                    lambda df: df.drop(
                        values, axis=1, level=level, errors='ignore')
                )
                new_columns = self.columns.to_series().drop(values,
                                                            errors=errors)
                new_df.columns = pd.Index(new_columns)
        except (ValueError, KeyError):
            if errors == 'raise':
                raise
            new_df = self

        if inplace:
            self._update_inplace(
                df=new_df._row_partitions,
                index=new_df.index,
                columns=new_df.columns
            )
        else:
            return new_df

    def drop_duplicates(self, subset=None, keep='first', inplace=False):
        raise NotImplementedError(
            "To contribute to Pandas on Ray, please visit "
            "github.com/ray-project/ray.")

    def duplicated(self, subset=None, keep='first'):
        raise NotImplementedError(
            "To contribute to Pandas on Ray, please visit "
            "github.com/ray-project/ray.")

    def eq(self, other, axis='columns', level=None):
        raise NotImplementedError(
            "To contribute to Pandas on Ray, please visit "
            "github.com/ray-project/ray.")

    def equals(self, other):
        """
        Checks if other DataFrame is elementwise equal to the current one

        Returns:
            Boolean: True if equal, otherwise False
        """
        def helper(df, index, other_series):
            return df.iloc[index['index_within_partition']] \
                        .equals(other_series)

        results = []
        other_partition = None
        other_df = None
        for i, idx in other._row_index.iterrows():
            if idx['partition'] != other_partition:
                other_df = ray.get(other._row_partitions[idx['partition']])
                other_partition = idx['partition']
            # TODO: group series here into full df partitions to reduce
            # the number of remote calls to helper
            other_series = other_df.iloc[idx['index_within_partition']]
<<<<<<< HEAD
            curr_index = self._row_index.iloc[i]
=======
            curr_index = self._index.iloc[i]
>>>>>>> b59866c2
            curr_df = self._row_partitions[int(curr_index['partition'])]
            results.append(_deploy_func.remote(helper,
                                               curr_df,
                                               curr_index,
                                               other_series))

        for r in results:
            if not ray.get(r):
                return False
        return True

    def eval(self, expr, inplace=False, **kwargs):
        """Evaluate a Python expression as a string using various backends.
        Args:
            expr: The expression to evaluate. This string cannot contain any
                Python statements, only Python expressions.

            parser: The parser to use to construct the syntax tree from the
                expression. The default of 'pandas' parses code slightly
                different than standard Python. Alternatively, you can parse
                an expression using the 'python' parser to retain strict
                Python semantics. See the enhancing performance documentation
                for more details.

            engine: The engine used to evaluate the expression.

            truediv: Whether to use true division, like in Python >= 3

            local_dict: A dictionary of local variables, taken from locals()
                by default.

            global_dict: A dictionary of global variables, taken from
                globals() by default.

            resolvers: A list of objects implementing the __getitem__ special
                method that you can use to inject an additional collection
                of namespaces to use for variable lookup. For example, this is
                used in the query() method to inject the index and columns
                variables that refer to their respective DataFrame instance
                attributes.

            level: The number of prior stack frames to traverse and add to
                the current scope. Most users will not need to change this
                parameter.

            target: This is the target object for assignment. It is used when
                there is variable assignment in the expression. If so, then
                target must support item assignment with string keys, and if a
                copy is being returned, it must also support .copy().

            inplace: If target is provided, and the expression mutates target,
                whether to modify target inplace. Otherwise, return a copy of
                target with the mutation.
        Returns:
            ndarray, numeric scalar, DataFrame, Series
        """
        inplace = validate_bool_kwarg(inplace, "inplace")
        new_df = self._map_row_partitions(lambda df: df.eval(expr,
                                          inplace=False, **kwargs))
        new_df.columns = new_df.columns.insert(self.columns.size, 'e')
        if inplace:
            # TODO: return ray series instead of ray df
            self.e = new_df.drop(columns=self.columns)
            self._row_partitions = new_df._row_partitions
            self.columns = new_df.columns
        else:
            return new_df

    def ewm(self, com=None, span=None, halflife=None, alpha=None,
            min_periods=0, freq=None, adjust=True, ignore_na=False, axis=0):
        raise NotImplementedError(
            "To contribute to Pandas on Ray, please visit "
            "github.com/ray-project/ray.")

    def expanding(self, min_periods=1, freq=None, center=False, axis=0):
        raise NotImplementedError(
            "To contribute to Pandas on Ray, please visit "
            "github.com/ray-project/ray.")

    def ffill(self, axis=None, inplace=False, limit=None, downcast=None):
        """Synonym for DataFrame.fillna(method='ffill')
        """
        new_df = self.fillna(
            method='ffill', axis=axis, limit=limit, downcast=downcast
        )
        if inplace:
            self._row_partitions = new_df._row_partitions
            self.columns = new_df.columns
        else:
            return new_df

    def fillna(self, value=None, method=None, axis=None, inplace=False,
               limit=None, downcast=None, **kwargs):
        """Fill NA/NaN values using the specified method.

        Args:
            value: Value to use to fill holes. This value cannot be a list.

            method: Method to use for filling holes in reindexed Series pad.
                ffill: propagate last valid observation forward to next valid
                backfill.
                bfill: use NEXT valid observation to fill gap.

            axis: 0 or 'index', 1 or 'columns'.

            inplace: If True, fill in place. Note: this will modify any other
                views on this object.

            limit: If method is specified, this is the maximum number of
                consecutive NaN values to forward/backward fill. In other
                words, if there is a gap with more than this number of
                consecutive NaNs, it will only be partially filled. If method
                is not specified, this is the maximum number of entries along
                the entire axis where NaNs will be filled. Must be greater
                than 0 if not None.

            downcast: A dict of item->dtype of what to downcast if possible,
                or the string 'infer' which will try to downcast to an
                appropriate equal type.

        Returns:
            filled: DataFrame
        """
        if isinstance(value, (list, tuple)):
            raise TypeError('"value" parameter must be a scalar or dict, but '
                            'you passed a "{0}"'.format(type(value).__name__))
        if value is None and method is None:
            raise ValueError('must specify a fill method or value')
        if value is not None and method is not None:
            raise ValueError('cannot specify both a fill method and value')
        if method is not None and method not in ['backfill', 'bfill', 'pad',
                                                 'ffill']:
            expecting = 'pad (ffill) or backfill (bfill)'
            msg = 'Invalid fill method. Expecting {expecting}. Got {method}'\
                  .format(expecting=expecting, method=method)
            raise ValueError(msg)

        partition_idx = [
            self._row_index.loc[
                self._row_index['partition'] == i
            ].index
            for i in range(len(self._row_partitions))
        ]

        def fillna_part(df, real_index):
            old_index = df.index
            df.index = real_index
            new_df = df.fillna(value=value, method=method, axis=axis,
                               limit=limit, downcast=downcast, **kwargs)
            new_df.index = old_index
            return new_df

        new_df = [
            _deploy_func.remote(
                fillna_part,
                part, partition_idx[i]
            )
            for i, part in enumerate(self._row_partitions)
        ]

<<<<<<< HEAD
        new_df = DataFrame(row_partitions=new_df, columns=self.columns, index=self.index)
=======
        new_df = DataFrame(row_partitions=new_df,
                           columns=self.columns,
                           index=self.index)
>>>>>>> b59866c2

        is_bfill = method is not None and method in ['backfill', 'bfill']
        is_ffill = method is not None and method in ['pad', 'ffill']
        is_axis_zero = axis is None or axis == 0 or axis == 'index'\
            or axis == 'rows'

        if is_axis_zero and (is_bfill or is_ffill):
            def fill_in_part(part, row):
                return part.fillna(value=row, axis=axis, limit=limit,
                                   downcast=downcast, **kwargs)
            last_row_df = None
            if is_ffill:
                last_row_df = pd.DataFrame(
<<<<<<< HEAD
                    [df.iloc[-1, :] for df in ray.get(new_df._row_partitions[:-1])]
                )
            else:
                last_row_df = pd.DataFrame(
                    [df.iloc[0, :] for df in ray.get(new_df._row_partitions[1:])]
=======
                    [df.iloc[-1, :] for df
                     in ray.get(new_df._row_partitions[:-1])]
                )
            else:
                last_row_df = pd.DataFrame(
                    [df.iloc[0, :] for df
                     in ray.get(new_df._row_partitions[1:])]
>>>>>>> b59866c2
                )
            last_row_df.fillna(value=value, method=method, axis=axis,
                               inplace=True, limit=limit,
                               downcast=downcast, **kwargs)
            if is_ffill:
                new_df._row_partitions[1:] = [
<<<<<<< HEAD
                    _deploy_func.remote(fill_in_part, new_df._row_partitions[i + 1],
=======
                    _deploy_func.remote(fill_in_part,
                                        new_df._row_partitions[i + 1],
>>>>>>> b59866c2
                                        last_row_df.iloc[i, :])
                    for i in range(len(self._row_partitions) - 1)
                ]
            else:
                new_df._row_partitions[:-1] = [
<<<<<<< HEAD
                    _deploy_func.remote(fill_in_part, new_df._row_partitions[i],
=======
                    _deploy_func.remote(fill_in_part,
                                        new_df._row_partitions[i],
>>>>>>> b59866c2
                                        last_row_df.iloc[i])
                    for i in range(len(self._row_partitions) - 1)
                ]

        # TODO: Revist this to improve performance
        if limit is not None:
            raise NotImplementedError(
                "To contribute to Pandas on Ray, please visit "
                "github.com/ray-project/ray.")

        if inplace:
            self._update_inplace(
                df=new_df._row_partitions,
                columns=new_df.columns,
                index=new_df.index
            )
        else:
            return new_df

    def filter(self, items=None, like=None, regex=None, axis=None):
        raise NotImplementedError(
            "To contribute to Pandas on Ray, please visit "
            "github.com/ray-project/ray.")

    def first(self, offset):
        raise NotImplementedError(
            "To contribute to Pandas on Ray, please visit "
            "github.com/ray-project/ray.")

    def first_valid_index(self):
        """Return index for first non-NA/null value.

        Returns:
            scalar: type of index
        """
        idx = self._row_index
        if (idx is not None):
            return idx.first_valid_index()
        return None

    def floordiv(self, other, axis='columns', level=None, fill_value=None):
        raise NotImplementedError(
            "To contribute to Pandas on Ray, please visit "
            "github.com/ray-project/ray.")

    @classmethod
    def from_csv(self, path, header=0, sep=', ', index_col=0,
                 parse_dates=True, encoding=None, tupleize_cols=None,
                 infer_datetime_format=False):
        raise NotImplementedError(
            "To contribute to Pandas on Ray, please visit "
            "github.com/ray-project/ray.")

    @classmethod
    def from_dict(self, data, orient='columns', dtype=None):
        raise NotImplementedError(
            "To contribute to Pandas on Ray, please visit "
            "github.com/ray-project/ray.")

    @classmethod
    def from_items(self, items, columns=None, orient='columns'):
        raise NotImplementedError(
            "To contribute to Pandas on Ray, please visit "
            "github.com/ray-project/ray.")

    @classmethod
    def from_records(self, data, index=None, exclude=None, columns=None,
                     coerce_float=False, nrows=None):
        raise NotImplementedError(
            "To contribute to Pandas on Ray, please visit "
            "github.com/ray-project/ray.")

    def ge(self, other, axis='columns', level=None):
        raise NotImplementedError(
            "To contribute to Pandas on Ray, please visit "
            "github.com/ray-project/ray.")

    def get(self, key, default=None):
        """Get item from object for given key (DataFrame column, Panel
        slice, etc.). Returns default value if not found.

        Args:
            key (DataFrame column, Panel slice) : the key for which value
            to get

        Returns:
            value (type of items contained in object) : A value that is
            stored at the key
        """
        temp_df = self._map_row_partitions(
            lambda df: df.get(key, default=default))
        return to_pandas(temp_df)

    def get_dtype_counts(self):
        """Get the counts of dtypes in this object.

        Returns:
            The counts of dtypes in this object.
        """
        return ray.get(
            _deploy_func.remote(
                lambda df: df.get_dtype_counts(), self._row_partitions[0]
            )
        )

    def get_ftype_counts(self):
        """Get the counts of ftypes in this object.

        Returns:
            The counts of ftypes in this object.
        """
        return ray.get(
            _deploy_func.remote(
                lambda df: df.get_ftype_counts(), self._row_partitions[0]
            )
        )

    def get_value(self, index, col, takeable=False):
        raise NotImplementedError(
            "To contribute to Pandas on Ray, please visit "
            "github.com/ray-project/ray.")

    def get_values(self):
        raise NotImplementedError(
            "To contribute to Pandas on Ray, please visit "
            "github.com/ray-project/ray.")

    def gt(self, other, axis='columns', level=None):
        raise NotImplementedError(
            "To contribute to Pandas on Ray, please visit "
            "github.com/ray-project/ray.")

    def head(self, n=5):
        """Get the first n rows of the dataframe.

        Args:
            n (int): The number of rows to return.

        Returns:
            A new dataframe with the first n rows of the dataframe.
        """
        sizes = self._row_lengths

        if n >= sum(sizes):
            return self

        cumulative = np.cumsum(np.array(sizes))
        new_dfs = [self._row_partitions[i]
                   for i in range(len(cumulative))
                   if cumulative[i] < n]

        last_index = len(new_dfs)

        # this happens when we only need from the first partition
        if last_index == 0:
            num_to_transfer = n
        else:
            num_to_transfer = n - cumulative[last_index - 1]

        new_dfs.append(_deploy_func.remote(lambda df: df.head(num_to_transfer),
                                           self._row_partitions[last_index]))

<<<<<<< HEAD
        index = self._row_index.head(n).index
=======
        index = self._index.head(n).index
>>>>>>> b59866c2
        return DataFrame(row_partitions=new_dfs,
                         columns=self.columns,
                         index=index)

    def hist(self, data, column=None, by=None, grid=True, xlabelsize=None,
             xrot=None, ylabelsize=None, yrot=None, ax=None, sharex=False,
             sharey=False, figsize=None, layout=None, bins=10, **kwds):
        raise NotImplementedError(
            "To contribute to Pandas on Ray, please visit "
            "github.com/ray-project/ray.")

    def idxmax(self, axis=0, skipna=True):
        """Get the index of the first occurrence of the max value of the axis.

        Args:
            axis (int): Identify the max over the rows (1) or columns (0).
            skipna (bool): Whether or not to skip NA values.

        Returns:
            A Series with the index for each maximum value for the axis
                specified.
        """
        for t in self.dtypes:
            if np.dtype('O') == t:
                # TODO Give a more accurate error to Pandas
                raise TypeError("bad operand type for abs():", "str")
        if axis == 1:
            return to_pandas(self._map_row_partitions(
                lambda df: df.idxmax(axis=axis, skipna=skipna)))
        else:
            return self.T.idxmax(axis=1, skipna=skipna)

    def idxmin(self, axis=0, skipna=True):
        """Get the index of the first occurrence of the min value of the axis.

        Args:
            axis (int): Identify the min over the rows (1) or columns (0).
            skipna (bool): Whether or not to skip NA values.

        Returns:
            A Series with the index for each minimum value for the axis
                specified.
        """
        for t in self.dtypes:
            if np.dtype('O') == t:
                # TODO Give a more accurate error to Pandas
                raise TypeError("bad operand type for abs():", "str")
        if axis == 1:
            return to_pandas(self._map_row_partitions(
                lambda df: df.idxmin(axis=axis, skipna=skipna)))
        else:
            return self.T.idxmin(axis=1, skipna=skipna)

    def infer_objects(self):
        raise NotImplementedError(
            "To contribute to Pandas on Ray, please visit "
            "github.com/ray-project/ray.")

    def info(self, verbose=None, buf=None, max_cols=None, memory_usage=None,
             null_counts=None):
        raise NotImplementedError(
            "To contribute to Pandas on Ray, please visit "
            "github.com/ray-project/ray.")

    def insert(self, loc, column, value, allow_duplicates=False):
        """Insert column into DataFrame at specified location.

        Args:
            loc (int): Insertion index. Must verify 0 <= loc <= len(columns).
            column (hashable object): Label of the inserted column.
            value (int, Series, or array-like): The values to insert.
            allow_duplicates (bool): Whether to allow duplicate column names.
        """
        try:
            len(value)
        except TypeError:
            value = [value for _ in range(len(self.index))]

        if len(value) != len(self.index):
            raise ValueError(
                "Column length provided does not match DataFrame length.")
        if loc < 0 or loc > len(self.columns):
            raise ValueError(
                "Location provided must be higher than 0 and lower than the "
                "number of columns.")
        if not allow_duplicates and column in self.columns:
            raise ValueError(
                "Column {} already exists in DataFrame.".format(column))

        cumulative = np.cumsum(self._row_lengths)
        partitions = [value[cumulative[i-1]:cumulative[i]]
                      for i in range(len(cumulative))
                      if i != 0]

        partitions.insert(0, value[:cumulative[0]])

        # Because insert is always inplace, we have to create this temp fn.
        def _insert(_df, _loc, _column, _part, _allow_duplicates):
            _df.insert(_loc, _column, _part, _allow_duplicates)
            return _df

        self._row_partitions = \
            [_deploy_func.remote(_insert,
                                 self._row_partitions[i],
                                 loc,
                                 column,
                                 partitions[i],
                                 allow_duplicates)
             for i in range(len(self._row_partitions))]

        self.columns = self.columns.insert(loc, column)

    def interpolate(self, method='linear', axis=0, limit=None, inplace=False,
                    limit_direction='forward', downcast=None, **kwargs):
        raise NotImplementedError(
            "To contribute to Pandas on Ray, please visit "
            "github.com/ray-project/ray.")

    def iterrows(self):
        """Iterate over DataFrame rows as (index, Series) pairs.

        Note:
            Generators can't be pickeled so from the remote function
            we expand the generator into a list before getting it.
            This is not that ideal.

        Returns:
            A generator that iterates over the rows of the frame.
        """
        iters = ray.get([_deploy_func.remote(
            lambda df: list(df.iterrows()), part)
            for part in self._row_partitions])
        iters = itertools.chain.from_iterable(iters)
        series = map(lambda idx_series_tuple: idx_series_tuple[1], iters)
        return zip(self.index, series)

    def items(self):
        """Iterator over (column name, Series) pairs.

        Note:
            Generators can't be pickeled so from the remote function
            we expand the generator into a list before getting it.
            This is not that ideal.

        Returns:
            A generator that iterates over the columns of the frame.
        """
        iters = ray.get([_deploy_func.remote(
            lambda df: list(df.items()), part)
            for part in self._row_partitions])

        def concat_iters(iterables):
            for partitions in zip(*iterables):
                series = pd.concat([_series for _, _series in partitions])
                series.index = self.index
                yield (series.name, series)

        return concat_iters(iters)

    def iteritems(self):
        """Iterator over (column name, Series) pairs.

        Note:
            Returns the same thing as .items()

        Returns:
            A generator that iterates over the columns of the frame.
        """
        return self.items()

    def itertuples(self, index=True, name='Pandas'):
        """Iterate over DataFrame rows as namedtuples.

        Args:
            index (boolean, default True): If True, return the index as the
                first element of the tuple.
            name (string, default "Pandas"): The name of the returned
            namedtuples or None to return regular tuples.
        Note:
            Generators can't be pickeled so from the remote function
            we expand the generator into a list before getting it.
            This is not that ideal.

        Returns:
            A tuple representing row data. See args for varying tuples.
        """
        iters = ray.get([
            _deploy_func.remote(
                lambda df: list(df.itertuples(index=index, name=name)),
                part) for part in self._row_partitions])
        iters = itertools.chain.from_iterable(iters)

        def _replace_index(row_tuple, idx):
            # We need to use try-except here because
            # isinstance(row_tuple, namedtuple) won't work.
            try:
                row_tuple = row_tuple._replace(Index=idx)
            except AttributeError:  # Tuple not namedtuple
                row_tuple = (idx,) + row_tuple[1:]
            return row_tuple

        if index:
            iters = itertools.starmap(_replace_index, zip(iters, self.index))
        return iters

    def join(self, other, on=None, how='left', lsuffix='', rsuffix='',
             sort=False):
        raise NotImplementedError(
            "To contribute to Pandas on Ray, please visit "
            "github.com/ray-project/ray.")

    def kurt(self, axis=None, skipna=None, level=None, numeric_only=None,
             **kwargs):
        raise NotImplementedError(
            "To contribute to Pandas on Ray, please visit "
            "github.com/ray-project/ray.")

    def kurtosis(self, axis=None, skipna=None, level=None, numeric_only=None,
                 **kwargs):
        raise NotImplementedError(
            "To contribute to Pandas on Ray, please visit "
            "github.com/ray-project/ray.")

    def last(self, offset):
        raise NotImplementedError(
            "To contribute to Pandas on Ray, please visit "
            "github.com/ray-project/ray.")

    def last_valid_index(self):
        """Return index for last non-NA/null value.

        Returns:
            scalar: type of index
        """
        idx = self._row_index
        if (idx is not None):
            return idx.last_valid_index()
        return None

    def le(self, other, axis='columns', level=None):
        raise NotImplementedError(
            "To contribute to Pandas on Ray, please visit "
            "github.com/ray-project/ray.")

    def lookup(self, row_labels, col_labels):
        raise NotImplementedError(
            "To contribute to Pandas on Ray, please visit "
            "github.com/ray-project/ray.")

    def lt(self, other, axis='columns', level=None):
        raise NotImplementedError(
            "To contribute to Pandas on Ray, please visit "
            "github.com/ray-project/ray.")

    def mad(self, axis=None, skipna=None, level=None):
        raise NotImplementedError(
            "To contribute to Pandas on Ray, please visit "
            "github.com/ray-project/ray.")

    def mask(self, cond, other=np.nan, inplace=False, axis=None, level=None,
             errors='raise', try_cast=False, raise_on_error=None):
        raise NotImplementedError(
            "To contribute to Pandas on Ray, please visit "
            "github.com/ray-project/ray.")

    def max(self, axis=None, skipna=None, level=None, numeric_only=None,
            **kwargs):
        """Perform max across the DataFrame.

        Args:
            axis (int): The axis to take the max on.
            skipna (bool): True to skip NA values, false otherwise.

        Returns:
            The max of the DataFrame.
        """
        if(axis == 1):
            return self._map_row_partitions(
                lambda df: df.max(axis=axis, skipna=skipna, level=level,
                                  numeric_only=numeric_only, **kwargs))
        else:
            return self.T.max(axis=1, skipna=None, level=None,
                              numeric_only=None, **kwargs)

    def mean(self, axis=None, skipna=None, level=None, numeric_only=None,
             **kwargs):
        raise NotImplementedError(
            "To contribute to Pandas on Ray, please visit "
            "github.com/ray-project/ray.")

    def median(self, axis=None, skipna=None, level=None, numeric_only=None,
               **kwargs):
        raise NotImplementedError(
            "To contribute to Pandas on Ray, please visit "
            "github.com/ray-project/ray.")

    def melt(self, id_vars=None, value_vars=None, var_name=None,
             value_name='value', col_level=None):
        raise NotImplementedError(
            "To contribute to Pandas on Ray, please visit "
            "github.com/ray-project/ray.")

    def memory_usage(self, index=True, deep=False):
        raise NotImplementedError(
            "To contribute to Pandas on Ray, please visit "
            "github.com/ray-project/ray.")

    def merge(self, right, how='inner', on=None, left_on=None, right_on=None,
              left_index=False, right_index=False, sort=False,
              suffixes=('_x', '_y'), copy=True, indicator=False,
              validate=None):
        raise NotImplementedError(
            "To contribute to Pandas on Ray, please visit "
            "github.com/ray-project/ray.")

    def min(self, axis=None, skipna=None, level=None, numeric_only=None,
            **kwargs):
        """Perform min across the DataFrame.

        Args:
            axis (int): The axis to take the min on.
            skipna (bool): True to skip NA values, false otherwise.

        Returns:
            The min of the DataFrame.
        """
        if(axis == 1):
            return self._map_row_partitions(
                lambda df: df.min(axis=axis, skipna=skipna, level=level,
                                  numeric_only=numeric_only, **kwargs))
        else:
            return self.T.min(axis=1, skipna=skipna, level=level,
                              numeric_only=numeric_only, **kwargs)

    def mod(self, other, axis='columns', level=None, fill_value=None):
        raise NotImplementedError(
            "To contribute to Pandas on Ray, please visit "
            "github.com/ray-project/ray.")

    def mode(self, axis=0, numeric_only=False):
        raise NotImplementedError(
            "To contribute to Pandas on Ray, please visit "
            "github.com/ray-project/ray.")

    def mul(self, other, axis='columns', level=None, fill_value=None):
        raise NotImplementedError(
            "To contribute to Pandas on Ray, please visit "
            "github.com/ray-project/ray.")

    def multiply(self, other, axis='columns', level=None, fill_value=None):
        raise NotImplementedError(
            "To contribute to Pandas on Ray, please visit "
            "github.com/ray-project/ray.")

    def ne(self, other, axis='columns', level=None):
        raise NotImplementedError(
            "To contribute to Pandas on Ray, please visit "
            "github.com/ray-project/ray.")

    def nlargest(self, n, columns, keep='first'):
        raise NotImplementedError(
            "To contribute to Pandas on Ray, please visit "
            "github.com/ray-project/ray.")

    def notna(self):
        """Perform notna across the DataFrame.

        Args:
            None

        Returns:
            Boolean DataFrame where value is False if corresponding
            value is NaN, True otherwise
        """
        return self._map_row_partitions(lambda df: df.notna())

    def notnull(self):
        """Perform notnull across the DataFrame.

        Args:
            None

        Returns:
            Boolean DataFrame where value is False if corresponding
            value is NaN, True otherwise
        """
        return self._map_row_partitions(lambda df: df.notnull())

    def nsmallest(self, n, columns, keep='first'):
        raise NotImplementedError(
            "To contribute to Pandas on Ray, please visit "
            "github.com/ray-project/ray.")

    def nunique(self, axis=0, dropna=True):
        raise NotImplementedError(
            "To contribute to Pandas on Ray, please visit "
            "github.com/ray-project/ray.")

    def pct_change(self, periods=1, fill_method='pad', limit=None, freq=None,
                   **kwargs):
        raise NotImplementedError(
            "To contribute to Pandas on Ray, please visit "
            "github.com/ray-project/ray.")

    def pipe(self, func, *args, **kwargs):
        raise NotImplementedError(
            "To contribute to Pandas on Ray, please visit "
            "github.com/ray-project/ray.")

    def pivot(self, index=None, columns=None, values=None):
        raise NotImplementedError(
            "To contribute to Pandas on Ray, please visit "
            "github.com/ray-project/ray.")

    def pivot_table(self, values=None, index=None, columns=None,
                    aggfunc='mean', fill_value=None, margins=False,
                    dropna=True, margins_name='All'):
        raise NotImplementedError(
            "To contribute to Pandas on Ray, please visit "
            "github.com/ray-project/ray.")

    def plot(self, x=None, y=None, kind='line', ax=None, subplots=False,
             sharex=None, sharey=False, layout=None, figsize=None,
             use_index=True, title=None, grid=None, legend=True, style=None,
             logx=False, logy=False, loglog=False, xticks=None, yticks=None,
             xlim=None, ylim=None, rot=None, fontsize=None, colormap=None,
             table=False, yerr=None, xerr=None, secondary_y=False,
             sort_columns=False, **kwds):
        raise NotImplementedError(
            "To contribute to Pandas on Ray, please visit "
            "github.com/ray-project/ray.")

    def pop(self, item):
        """Pops an item from this DataFrame and returns it.

        Args:
            item (str): Column label to be popped

        Returns:
            A Series containing the popped values. Also modifies this
            DataFrame.
        """
        popped = to_pandas(self._map_row_partitions(
            lambda df: df.pop(item)))
        self._row_partitions = self._map_row_partitions(
            lambda df: df.drop([item], axis=1))._row_partitions
        self.columns = self.columns.drop(item)
        return popped

    def pow(self, other, axis='columns', level=None, fill_value=None):
        raise NotImplementedError(
            "To contribute to Pandas on Ray, please visit "
            "github.com/ray-project/ray.")

    def prod(self, axis=None, skipna=None, level=None, numeric_only=None,
             min_count=0, **kwargs):
        raise NotImplementedError(
            "To contribute to Pandas on Ray, please visit "
            "github.com/ray-project/ray.")

    def product(self, axis=None, skipna=None, level=None, numeric_only=None,
                min_count=0, **kwargs):
        raise NotImplementedError(
            "To contribute to Pandas on Ray, please visit "
            "github.com/ray-project/ray.")

    def quantile(self, q=0.5, axis=0, numeric_only=True,
                 interpolation='linear'):
        raise NotImplementedError(
            "To contribute to Pandas on Ray, please visit "
            "github.com/ray-project/ray.")

    def query(self, expr, inplace=False, **kwargs):
        """Queries the Dataframe with a boolean expression

        Returns:
            A new DataFrame if inplace=False
        """
        new_dfs = [_deploy_func.remote(lambda df: df.query(expr, **kwargs),
                                       part) for part in self._row_partitions]

        if inplace:
            self._update_inplace(new_dfs)
        else:
            return DataFrame(row_partitions=new_dfs, columns=self.columns)

    def radd(self, other, axis='columns', level=None, fill_value=None):
        raise NotImplementedError(
            "To contribute to Pandas on Ray, please visit "
            "github.com/ray-project/ray.")

    def rank(self, axis=0, method='average', numeric_only=None,
             na_option='keep', ascending=True, pct=False):
        raise NotImplementedError(
            "To contribute to Pandas on Ray, please visit "
            "github.com/ray-project/ray.")

    def rdiv(self, other, axis='columns', level=None, fill_value=None):
        raise NotImplementedError(
            "To contribute to Pandas on Ray, please visit "
            "github.com/ray-project/ray.")

    def reindex(self, labels=None, index=None, columns=None, axis=None,
                method=None, copy=True, level=None, fill_value=np.nan,
                limit=None, tolerance=None):
        raise NotImplementedError(
            "To contribute to Pandas on Ray, please visit "
            "github.com/ray-project/ray.")

    def reindex_axis(self, labels, axis=0, method=None, level=None, copy=True,
                     limit=None, fill_value=np.nan):
        raise NotImplementedError(
            "To contribute to Pandas on Ray, please visit "
            "github.com/ray-project/ray.")

    def reindex_like(self, other, method=None, copy=True, limit=None,
                     tolerance=None):
        raise NotImplementedError(
            "To contribute to Pandas on Ray, please visit "
            "github.com/ray-project/ray.")

    def rename(self, mapper=None, index=None, columns=None, axis=None,
               copy=True, inplace=False, level=None):
        raise NotImplementedError(
            "To contribute to Pandas on Ray, please visit "
            "github.com/ray-project/ray.")

    def rename_axis(self, mapper, axis=0, copy=True, inplace=False):
        raise NotImplementedError(
            "To contribute to Pandas on Ray, please visit "
            "github.com/ray-project/ray.")

    def reorder_levels(self, order, axis=0):
        raise NotImplementedError(
            "To contribute to Pandas on Ray, please visit "
            "github.com/ray-project/ray.")

    def replace(self, to_replace=None, value=None, inplace=False, limit=None,
                regex=False, method='pad', axis=None):
        raise NotImplementedError(
            "To contribute to Pandas on Ray, please visit "
            "github.com/ray-project/ray.")

    def resample(self, rule, how=None, axis=0, fill_method=None, closed=None,
                 label=None, convention='start', kind=None, loffset=None,
                 limit=None, base=0, on=None, level=None):
        raise NotImplementedError(
            "To contribute to Pandas on Ray, please visit "
            "github.com/ray-project/ray.")

    def reset_index(self, level=None, drop=False, inplace=False, col_level=0,
                    col_fill=''):
        """Reset this index to default and create column from current index.

        Args:
            level: Only remove the given levels from the index. Removes all
                levels by default
            drop: Do not try to insert index into dataframe columns. This
                resets the index to the default integer index.
            inplace: Modify the DataFrame in place (do not create a new object)
            col_level : If the columns have multiple levels, determines which
                level the labels are inserted into. By default it is inserted
                into the first level.
            col_fill: If the columns have multiple levels, determines how the
                other levels are named. If None then the index name is
                repeated.

        Returns:
            A new DataFrame if inplace is False, None otherwise.
        """
        inplace = validate_bool_kwarg(inplace, 'inplace')
        if inplace:
            new_obj = self
        else:
            new_obj = self.copy()

        def _maybe_casted_values(index, labels=None):
            if isinstance(index, pd.PeriodIndex):
                values = index.asobject.values
            elif isinstance(index, pd.DatetimeIndex) and index.tz is not None:
                values = index
            else:
                values = index.values
                if values.dtype == np.object_:
                    values = lib.maybe_convert_objects(values)

            # if we have the labels, extract the values with a mask
            if labels is not None:
                mask = labels == -1

                # we can have situations where the whole mask is -1,
                # meaning there is nothing found in labels, so make all nan's
                if mask.all():
                    values = np.empty(len(mask))
                    values.fill(np.nan)
                else:
                    values = values.take(labels)
                    if mask.any():
                        values, changed = maybe_upcast_putmask(
                            values, mask, np.nan)
            return values

<<<<<<< HEAD
        _, new_index = _compute_length_and_index.remote(new_obj._row_partitions)
=======
        _, new_index = \
            _compute_length_and_index.remote(new_obj._row_partitions)

>>>>>>> b59866c2
        new_index = ray.get(new_index).index
        if level is not None:
            if not isinstance(level, (tuple, list)):
                level = [level]
            level = [self.index._get_level_number(lev) for lev in level]
            if isinstance(self.index, pd.MultiIndex):
                if len(level) < self.index.nlevels:
                    new_index = self.index.droplevel(level)

        if not drop:
            if isinstance(self.index, pd.MultiIndex):
                names = [n if n is not None else ('level_%d' % i)
                         for (i, n) in enumerate(self.index.names)]
                to_insert = lzip(self.index.levels, self.index.labels)
            else:
                default = 'index' if 'index' not in self else 'level_0'
                names = ([default] if self.index.name is None
                         else [self.index.name])
                to_insert = ((self.index, None),)

            multi_col = isinstance(self.columns, pd.MultiIndex)
            for i, (lev, lab) in reversed(list(enumerate(to_insert))):
                if not (level is None or i in level):
                    continue
                name = names[i]
                if multi_col:
                    col_name = (list(name) if isinstance(name, tuple)
                                else [name])
                    if col_fill is None:
                        if len(col_name) not in (1, self.columns.nlevels):
                            raise ValueError("col_fill=None is incompatible "
                                             "with incomplete column name "
                                             "{}".format(name))
                        col_fill = col_name[0]

                    lev_num = self.columns._get_level_number(col_level)
                    name_lst = [col_fill] * lev_num + col_name
                    missing = self.columns.nlevels - len(name_lst)
                    name_lst += [col_fill] * missing
                    name = tuple(name_lst)
                # to ndarray and maybe infer different dtype
                level_values = _maybe_casted_values(lev, lab)
                new_obj.insert(0, name, level_values)

        new_obj.index = new_index
        if not inplace:
            return new_obj

    def rfloordiv(self, other, axis='columns', level=None, fill_value=None):
        raise NotImplementedError(
            "To contribute to Pandas on Ray, please visit "
            "github.com/ray-project/ray.")

    def rmod(self, other, axis='columns', level=None, fill_value=None):
        raise NotImplementedError(
            "To contribute to Pandas on Ray, please visit "
            "github.com/ray-project/ray.")

    def rmul(self, other, axis='columns', level=None, fill_value=None):
        raise NotImplementedError(
            "To contribute to Pandas on Ray, please visit "
            "github.com/ray-project/ray.")

    def rolling(self, window, min_periods=None, freq=None, center=False,
                win_type=None, on=None, axis=0, closed=None):
        raise NotImplementedError(
            "To contribute to Pandas on Ray, please visit "
            "github.com/ray-project/ray.")

    def round(self, decimals=0, *args, **kwargs):
        return self._map_row_partitions(lambda df: df.round(decimals=decimals,
                                                            *args,
                                                            **kwargs))

    def rpow(self, other, axis='columns', level=None, fill_value=None):
        raise NotImplementedError(
            "To contribute to Pandas on Ray, please visit "
            "github.com/ray-project/ray.")

    def rsub(self, other, axis='columns', level=None, fill_value=None):
        raise NotImplementedError(
            "To contribute to Pandas on Ray, please visit "
            "github.com/ray-project/ray.")

    def rtruediv(self, other, axis='columns', level=None, fill_value=None):
        raise NotImplementedError(
            "To contribute to Pandas on Ray, please visit "
            "github.com/ray-project/ray.")

    def sample(self, n=None, frac=None, replace=False, weights=None,
               random_state=None, axis=None):
        raise NotImplementedError(
            "To contribute to Pandas on Ray, please visit "
            "github.com/ray-project/ray.")

    def select(self, crit, axis=0):
        raise NotImplementedError(
            "To contribute to Pandas on Ray, please visit "
            "github.com/ray-project/ray.")

    def select_dtypes(self, include=None, exclude=None):
        raise NotImplementedError(
            "To contribute to Pandas on Ray, please visit "
            "github.com/ray-project/ray.")

    def sem(self, axis=None, skipna=None, level=None, ddof=1,
            numeric_only=None, **kwargs):
        raise NotImplementedError(
            "To contribute to Pandas on Ray, please visit "
            "github.com/ray-project/ray.")

    def set_axis(self, labels, axis=0, inplace=None):
        """Assign desired index to given axis.

        Args:
            labels (pd.Index or list-like): The Index to assign.
            axis (string or int): The axis to reassign.
            inplace (bool): Whether to make these modifications inplace.

        Returns:
            If inplace is False, returns a new DataFrame, otherwise None.
        """
        if is_scalar(labels):
            warnings.warn(
                'set_axis now takes "labels" as first argument, and '
                '"axis" as named parameter. The old form, with "axis" as '
                'first parameter and \"labels\" as second, is still supported '
                'but will be deprecated in a future version of pandas.',
                FutureWarning, stacklevel=2)
            labels, axis = axis, labels

        if inplace is None:
            warnings.warn(
                'set_axis currently defaults to operating inplace.\nThis '
                'will change in a future version of pandas, use '
                'inplace=True to avoid this warning.',
                FutureWarning, stacklevel=2)
            inplace = True
        if inplace:
            setattr(self, self._row_index._get_axis_name(axis), labels)
        else:
            obj = self.copy()
            obj.set_axis(labels, axis=axis, inplace=True)
            return obj

    def set_index(self, keys, drop=True, append=False, inplace=False,
                  verify_integrity=False):
        """Set the DataFrame index using one or more existing columns.

        Args:
            keys: column label or list of column labels / arrays.
            drop (boolean): Delete columns to be used as the new index.
            append (boolean): Whether to append columns to existing index.
            inplace (boolean): Modify the DataFrame in place.
            verify_integrity (boolean): Check the new index for duplicates.
                Otherwise defer the check until necessary. Setting to False
                will improve the performance of this method

        Returns:
            If inplace is set to false returns a new DataFrame, otherwise None.
        """
        inplace = validate_bool_kwarg(inplace, 'inplace')
        if not isinstance(keys, list):
            keys = [keys]

        if inplace:
            frame = self
        else:
            frame = self.copy()

        arrays = []
        names = []
        if append:
            names = [x for x in self.index.names]
            if isinstance(self.index, pd.MultiIndex):
                for i in range(self.index.nlevels):
                    arrays.append(self.index._get_level_values(i))
            else:
                arrays.append(self.index)

        to_remove = []
        for col in keys:
            if isinstance(col, pd.MultiIndex):
                # append all but the last column so we don't have to modify
                # the end of this loop
                for n in range(col.nlevels - 1):
                    arrays.append(col._get_level_values(n))

                level = col._get_level_values(col.nlevels - 1)
                names.extend(col.names)
            elif isinstance(col, pd.Series):
                level = col._values
                names.append(col.name)
            elif isinstance(col, pd.Index):
                level = col
                names.append(col.name)
            elif isinstance(col, (list, np.ndarray, pd.Index)):
                level = col
                names.append(None)
            else:
                level = frame[col]._values
                names.append(col)
                if drop:
                    to_remove.append(col)
            arrays.append(level)

        index = _ensure_index_from_sequences(arrays, names)

        if verify_integrity and not index.is_unique:
            duplicates = index.get_duplicates()
            raise ValueError('Index has duplicate keys: %s' % duplicates)

        for c in to_remove:
            del frame[c]

        # clear up memory usage
        index._cleanup()

        frame.index = index

        if not inplace:
            return frame

    def set_value(self, index, col, value, takeable=False):
        raise NotImplementedError(
            "To contribute to Pandas on Ray, please visit "
            "github.com/ray-project/ray.")

    def shift(self, periods=1, freq=None, axis=0):
        raise NotImplementedError(
            "To contribute to Pandas on Ray, please visit "
            "github.com/ray-project/ray.")

    def skew(self, axis=None, skipna=None, level=None, numeric_only=None,
             **kwargs):
        raise NotImplementedError(
            "To contribute to Pandas on Ray, please visit "
            "github.com/ray-project/ray.")

    def slice_shift(self, periods=1, axis=0):
        raise NotImplementedError(
            "To contribute to Pandas on Ray, please visit "
            "github.com/ray-project/ray.")

    def sort_index(self, axis=0, level=None, ascending=True, inplace=False,
                   kind='quicksort', na_position='last', sort_remaining=True,
                   by=None):
        raise NotImplementedError(
            "To contribute to Pandas on Ray, please visit "
            "github.com/ray-project/ray.")

    def sort_values(self, by, axis=0, ascending=True, inplace=False,
                    kind='quicksort', na_position='last'):
        raise NotImplementedError(
            "To contribute to Pandas on Ray, please visit "
            "github.com/ray-project/ray.")

    def sortlevel(self, level=0, axis=0, ascending=True, inplace=False,
                  sort_remaining=True):
        raise NotImplementedError(
            "To contribute to Pandas on Ray, please visit "
            "github.com/ray-project/ray.")

    def squeeze(self, axis=None):
        raise NotImplementedError(
            "To contribute to Pandas on Ray, please visit "
            "github.com/ray-project/ray.")

    def stack(self, level=-1, dropna=True):
        raise NotImplementedError(
            "To contribute to Pandas on Ray, please visit "
            "github.com/ray-project/ray.")

    def std(self, axis=None, skipna=None, level=None, ddof=1,
            numeric_only=None, **kwargs):
        raise NotImplementedError(
            "To contribute to Pandas on Ray, please visit "
            "github.com/ray-project/ray.")

    def sub(self, other, axis='columns', level=None, fill_value=None):
        raise NotImplementedError(
            "To contribute to Pandas on Ray, please visit "
            "github.com/ray-project/ray.")

    def subtract(self, other, axis='columns', level=None, fill_value=None):
        raise NotImplementedError(
            "To contribute to Pandas on Ray, please visit "
            "github.com/ray-project/ray.")

    def swapaxes(self, axis1, axis2, copy=True):
        raise NotImplementedError(
            "To contribute to Pandas on Ray, please visit "
            "github.com/ray-project/ray.")

    def swaplevel(self, i=-2, j=-1, axis=0):
        raise NotImplementedError(
            "To contribute to Pandas on Ray, please visit "
            "github.com/ray-project/ray.")

    def tail(self, n=5):
        """Get the last n rows of the dataframe.

        Args:
            n (int): The number of rows to return.

        Returns:
            A new dataframe with the last n rows of this dataframe.
        """
        sizes = self._row_lengths

        if n >= sum(sizes):
            return self

        cumulative = np.cumsum(np.array(sizes[::-1]))

        reverse_dfs = self._row_partitions[::-1]
        new_dfs = [reverse_dfs[i]
                   for i in range(len(cumulative))
                   if cumulative[i] < n]

        last_index = len(new_dfs)

        # this happens when we only need from the last partition
        if last_index == 0:
            num_to_transfer = n
        else:
            num_to_transfer = n - cumulative[last_index - 1]

        new_dfs.append(_deploy_func.remote(lambda df: df.tail(num_to_transfer),
                                           reverse_dfs[last_index]))

        new_dfs.reverse()

<<<<<<< HEAD
        index = self._row_index.tail(n).index
        return DataFrame(row_partitions=new_dfs, columns=self.columns, index=index)
=======
        index = self._index.tail(n).index
        return DataFrame(row_partitions=new_dfs,
                         columns=self.columns,
                         index=index)
>>>>>>> b59866c2

    def take(self, indices, axis=0, convert=None, is_copy=True, **kwargs):
        raise NotImplementedError(
            "To contribute to Pandas on Ray, please visit "
            "github.com/ray-project/ray.")

    def to_clipboard(self, excel=None, sep=None, **kwargs):
        raise NotImplementedError(
            "To contribute to Pandas on Ray, please visit "
            "github.com/ray-project/ray.")

    def to_csv(self, path_or_buf=None, sep=', ', na_rep='', float_format=None,
               columns=None, header=True, index=True, index_label=None,
               mode='w', encoding=None, compression=None, quoting=None,
               quotechar='"', line_terminator='\n', chunksize=None,
               tupleize_cols=None, date_format=None, doublequote=True,
               escapechar=None, decimal='.'):
        raise NotImplementedError(
            "To contribute to Pandas on Ray, please visit "
            "github.com/ray-project/ray.")

    def to_dense(self):
        raise NotImplementedError(
            "To contribute to Pandas on Ray, please visit "
            "github.com/ray-project/ray.")

    def to_dict(self, orient='dict', into=dict):
        raise NotImplementedError(
            "To contribute to Pandas on Ray, please visit "
            "github.com/ray-project/ray.")

    def to_excel(self, excel_writer, sheet_name='Sheet1', na_rep='',
                 float_format=None, columns=None, header=True, index=True,
                 index_label=None, startrow=0, startcol=0, engine=None,
                 merge_cells=True, encoding=None, inf_rep='inf', verbose=True,
                 freeze_panes=None):
        raise NotImplementedError(
            "To contribute to Pandas on Ray, please visit "
            "github.com/ray-project/ray.")

    def to_feather(self, fname):
        raise NotImplementedError(
            "To contribute to Pandas on Ray, please visit "
            "github.com/ray-project/ray.")

    def to_gbq(self, destination_table, project_id, chunksize=10000,
               verbose=True, reauth=False, if_exists='fail',
               private_key=None):
        raise NotImplementedError(
            "To contribute to Pandas on Ray, please visit "
            "github.com/ray-project/ray.")

    def to_hdf(self, path_or_buf, key, **kwargs):
        raise NotImplementedError(
            "To contribute to Pandas on Ray, please visit "
            "github.com/ray-project/ray.")

    def to_html(self, buf=None, columns=None, col_space=None, header=True,
                index=True, na_rep='np.NaN', formatters=None,
                float_format=None, sparsify=None, index_names=True,
                justify=None, bold_rows=True, classes=None, escape=True,
                max_rows=None, max_cols=None, show_dimensions=False,
                notebook=False, decimal='.', border=None):
        raise NotImplementedError(
            "To contribute to Pandas on Ray, please visit "
            "github.com/ray-project/ray.")

    def to_json(self, path_or_buf=None, orient=None, date_format=None,
                double_precision=10, force_ascii=True, date_unit='ms',
                default_handler=None, lines=False, compression=None):
        raise NotImplementedError(
            "To contribute to Pandas on Ray, please visit "
            "github.com/ray-project/ray.")

    def to_latex(self, buf=None, columns=None, col_space=None, header=True,
                 index=True, na_rep='np.NaN', formatters=None,
                 float_format=None, sparsify=None, index_names=True,
                 bold_rows=False, column_format=None, longtable=None,
                 escape=None, encoding=None, decimal='.', multicolumn=None,
                 multicolumn_format=None, multirow=None):
        raise NotImplementedError(
            "To contribute to Pandas on Ray, please visit "
            "github.com/ray-project/ray.")

    def to_msgpack(self, path_or_buf=None, encoding='utf-8', **kwargs):
        raise NotImplementedError(
            "To contribute to Pandas on Ray, please visit "
            "github.com/ray-project/ray.")

    def to_panel(self):
        raise NotImplementedError(
            "To contribute to Pandas on Ray, please visit "
            "github.com/ray-project/ray.")

    def to_parquet(self, fname, engine='auto', compression='snappy',
                   **kwargs):
        raise NotImplementedError(
            "To contribute to Pandas on Ray, please visit "
            "github.com/ray-project/ray.")

    def to_period(self, freq=None, axis=0, copy=True):
        raise NotImplementedError(
            "To contribute to Pandas on Ray, please visit "
            "github.com/ray-project/ray.")

    def to_pickle(self, path, compression='infer', protocol=4):
        raise NotImplementedError(
            "To contribute to Pandas on Ray, please visit "
            "github.com/ray-project/ray.")

    def to_records(self, index=True, convert_datetime64=True):
        raise NotImplementedError(
            "To contribute to Pandas on Ray, please visit "
            "github.com/ray-project/ray.")

    def to_sparse(self, fill_value=None, kind='block'):
        raise NotImplementedError(
            "To contribute to Pandas on Ray, please visit "
            "github.com/ray-project/ray.")

    def to_sql(self, name, con, flavor=None, schema=None, if_exists='fail',
               index=True, index_label=None, chunksize=None, dtype=None):
        raise NotImplementedError(
            "To contribute to Pandas on Ray, please visit "
            "github.com/ray-project/ray.")

    def to_stata(self, fname, convert_dates=None, write_index=True,
                 encoding='latin-1', byteorder=None, time_stamp=None,
                 data_label=None, variable_labels=None):
        raise NotImplementedError(
            "To contribute to Pandas on Ray, please visit "
            "github.com/ray-project/ray.")

    def to_string(self, buf=None, columns=None, col_space=None, header=True,
                  index=True, na_rep='np.NaN', formatters=None,
                  float_format=None, sparsify=None, index_names=True,
                  justify=None, line_width=None, max_rows=None, max_cols=None,
                  show_dimensions=False):
        raise NotImplementedError(
            "To contribute to Pandas on Ray, please visit "
            "github.com/ray-project/ray.")

    def to_timestamp(self, freq=None, how='start', axis=0, copy=True):
        raise NotImplementedError(
            "To contribute to Pandas on Ray, please visit "
            "github.com/ray-project/ray.")

    def to_xarray(self):
        raise NotImplementedError(
            "To contribute to Pandas on Ray, please visit "
            "github.com/ray-project/ray.")

    def transform(self, func, *args, **kwargs):
        raise NotImplementedError(
            "To contribute to Pandas on Ray, please visit "
            "github.com/ray-project/ray.")

    def truediv(self, other, axis='columns', level=None, fill_value=None):
        raise NotImplementedError(
            "To contribute to Pandas on Ray, please visit "
            "github.com/ray-project/ray.")

    def truncate(self, before=None, after=None, axis=None, copy=True):
        raise NotImplementedError(
            "To contribute to Pandas on Ray, please visit "
            "github.com/ray-project/ray.")

    def tshift(self, periods=1, freq=None, axis=0):
        raise NotImplementedError(
            "To contribute to Pandas on Ray, please visit "
            "github.com/ray-project/ray.")

    def tz_convert(self, tz, axis=0, level=None, copy=True):
        raise NotImplementedError(
            "To contribute to Pandas on Ray, please visit "
            "github.com/ray-project/ray.")

    def tz_localize(self, tz, axis=0, level=None, copy=True,
                    ambiguous='raise'):
        raise NotImplementedError(
            "To contribute to Pandas on Ray, please visit "
            "github.com/ray-project/ray.")

    def unstack(self, level=-1, fill_value=None):
        raise NotImplementedError(
            "To contribute to Pandas on Ray, please visit "
            "github.com/ray-project/ray.")

    def update(self, other, join='left', overwrite=True, filter_func=None,
               raise_conflict=False):
        raise NotImplementedError(
            "To contribute to Pandas on Ray, please visit "
            "github.com/ray-project/ray.")

    def var(self, axis=None, skipna=None, level=None, ddof=1,
            numeric_only=None, **kwargs):
        raise NotImplementedError(
            "To contribute to Pandas on Ray, please visit "
            "github.com/ray-project/ray.")

    def where(self, cond, other=np.nan, inplace=False, axis=None, level=None,
              errors='raise', try_cast=False, raise_on_error=None):
        raise NotImplementedError(
            "To contribute to Pandas on Ray, please visit "
            "github.com/ray-project/ray.")

    def xs(self, key, axis=0, level=None, drop_level=True):
        raise NotImplementedError(
            "To contribute to Pandas on Ray, please visit "
            "github.com/ray-project/ray.")

    def __getitem__(self, key):
        """Get the column specified by key for this DataFrame.

        Args:
            key : The column name.

        Returns:
            A Pandas Series representing the value fo the column.
        """
        result_column_chunks = self._map_row_partitions(
            lambda df: df.__getitem__(key))
        return to_pandas(result_column_chunks)

    def __setitem__(self, key, value):
        raise NotImplementedError(
            "To contribute to Pandas on Ray, please visit "
            "github.com/ray-project/ray.")

    def __len__(self):
        """Gets the length of the dataframe.

        Returns:
            Returns an integer length of the dataframe object.
        """
        return sum(self._row_lengths)

    def __unicode__(self):
        raise NotImplementedError(
            "To contribute to Pandas on Ray, please visit "
            "github.com/ray-project/ray.")

    def __invert__(self):
        raise NotImplementedError(
            "To contribute to Pandas on Ray, please visit "
            "github.com/ray-project/ray.")

    def __hash__(self):
        raise NotImplementedError(
            "To contribute to Pandas on Ray, please visit "
            "github.com/ray-project/ray.")

    def __iter__(self):
        """Iterate over the columns

        Returns:
            An Iterator over the columns of the dataframe.
        """
        return iter(self.columns)

    def __contains__(self, key):
        """Searches columns for specific key

        Args:
            key : The column name

        Returns:
            Returns a boolean if the specified key exists as a column name
        """
        return self.columns.__contains__(key)

    def __nonzero__(self):
        raise NotImplementedError(
            "To contribute to Pandas on Ray, please visit "
            "github.com/ray-project/ray.")

    def __bool__(self):
        raise NotImplementedError(
            "To contribute to Pandas on Ray, please visit "
            "github.com/ray-project/ray.")

    def __abs__(self):
        """Creates a modified DataFrame by elementwise taking the absolute value

        Returns:
            A modified DataFrame
        """
        return self.abs()

    def __round__(self, decimals=0):
        raise NotImplementedError(
            "To contribute to Pandas on Ray, please visit "
            "github.com/ray-project/ray.")

    def __array__(self, dtype=None):
        raise NotImplementedError(
            "To contribute to Pandas on Ray, please visit "
            "github.com/ray-project/ray.")

    def __array_wrap__(self, result, context=None):
        raise NotImplementedError(
            "To contribute to Pandas on Ray, please visit "
            "github.com/ray-project/ray.")

    def __getstate__(self):
        raise NotImplementedError(
            "To contribute to Pandas on Ray, please visit "
            "github.com/ray-project/ray.")

    def __setstate__(self, state):
        raise NotImplementedError(
            "To contribute to Pandas on Ray, please visit "
            "github.com/ray-project/ray.")

    def __delitem__(self, key):
        """Delete an item by key. `del a[key]` for example.
           Operation happnes in place.

        Args:
            key: key to delete
        """
        def del_helper(df):
            df.__delitem__(key)
            return df
        self._row_partitions = \
            self._map_row_partitions(del_helper)._row_partitions
        self.columns = self.columns.drop(key)

    def __finalize__(self, other, method=None, **kwargs):
        raise NotImplementedError(
            "To contribute to Pandas on Ray, please visit "
            "github.com/ray-project/ray.")

    def __copy__(self, deep=True):
        """Make a copy using Ray.DataFrame.copy method

        Args:
            deep: Boolean, deep copy or not.
                  Currently we do not support deep copy.

        Returns:
            A Ray DataFrame object.
        """
        return self.copy(deep=deep)

    def __deepcopy__(self, memo=None):
        """Make a -deep- copy using Ray.DataFrame.copy method
           This is equivalent to copy(deep=True).

        Args:
            memo: No effect. Just to comply with Pandas API.

        Returns:
            A Ray DataFrame object.
        """
        return self.copy(deep=True)

    def __and__(self, other):
        raise NotImplementedError(
            "To contribute to Pandas on Ray, please visit "
            "github.com/ray-project/ray.")

    def __or__(self, other):
        raise NotImplementedError(
            "To contribute to Pandas on Ray, please visit "
            "github.com/ray-project/ray.")

    def __xor__(self, other):
        raise NotImplementedError(
            "To contribute to Pandas on Ray, please visit "
            "github.com/ray-project/ray.")

    def __lt__(self, other):
        raise NotImplementedError(
            "To contribute to Pandas on Ray, please visit "
            "github.com/ray-project/ray.")

    def __le__(self, other):
        raise NotImplementedError(
            "To contribute to Pandas on Ray, please visit "
            "github.com/ray-project/ray.")

    def __gt__(self, other):
        raise NotImplementedError(
            "To contribute to Pandas on Ray, please visit "
            "github.com/ray-project/ray.")

    def __ge__(self, other):
        raise NotImplementedError(
            "To contribute to Pandas on Ray, please visit "
            "github.com/ray-project/ray.")

    def __eq__(self, other):
        """Computes the equality of this DataFrame with another

        Returns:
            True, if the DataFrames are equal. False otherwise.
        """
        return self.equals(other)

    def __ne__(self, other):
        """Checks that this DataFrame is not equal to another

        Returns:
            True, if the DataFrames are not equal. False otherwise.
        """
        return not self.equals(other)

    def __add__(self, other):
        raise NotImplementedError(
            "To contribute to Pandas on Ray, please visit "
            "github.com/ray-project/ray.")

    def __iadd__(self, other):
        raise NotImplementedError(
            "To contribute to Pandas on Ray, please visit "
            "github.com/ray-project/ray.")

    def __mul__(self, other):
        raise NotImplementedError(
            "To contribute to Pandas on Ray, please visit "
            "github.com/ray-project/ray.")

    def __imul__(self, other):
        raise NotImplementedError(
            "To contribute to Pandas on Ray, please visit "
            "github.com/ray-project/ray.")

    def __pow__(self, other):
        raise NotImplementedError(
            "To contribute to Pandas on Ray, please visit "
            "github.com/ray-project/ray.")

    def __ipow__(self, other):
        raise NotImplementedError(
            "To contribute to Pandas on Ray, please visit "
            "github.com/ray-project/ray.")

    def __sub__(self, other):
        raise NotImplementedError(
            "To contribute to Pandas on Ray, please visit "
            "github.com/ray-project/ray.")

    def __isub__(self, other):
        raise NotImplementedError(
            "To contribute to Pandas on Ray, please visit "
            "github.com/ray-project/ray.")

    def __neg__(self):
        """Computes an element wise negative DataFrame

        Returns:
            A modified DataFrame where every element is the negation of before
        """
        for t in self.dtypes:
            if not (is_bool_dtype(t)
                    or is_numeric_dtype(t)
                    or is_timedelta64_dtype(t)):
                raise TypeError("Unary negative expects numeric dtype, not {}"
                                .format(t))

        return self._map_row_partitions(lambda df: df.__neg__())

    def __floordiv__(self, other):
        raise NotImplementedError(
            "To contribute to Pandas on Ray, please visit "
            "github.com/ray-project/ray.")

    def __truediv__(self, other):
        raise NotImplementedError(
            "To contribute to Pandas on Ray, please visit "
            "github.com/ray-project/ray.")

    def __mod__(self, other):
        raise NotImplementedError(
            "To contribute to Pandas on Ray, please visit "
            "github.com/ray-project/ray.")

    def __sizeof__(self):
        raise NotImplementedError(
            "To contribute to Pandas on Ray, please visit "
            "github.com/ray-project/ray.")

    @property
    def __doc__(self):
        raise NotImplementedError(
            "To contribute to Pandas on Ray, please visit "
            "github.com/ray-project/ray.")

    @property
    def blocks(self):
        raise NotImplementedError(
            "To contribute to Pandas on Ray, please visit "
            "github.com/ray-project/ray.")

    @property
    def style(self):
        raise NotImplementedError(
            "To contribute to Pandas on Ray, please visit "
            "github.com/ray-project/ray.")

    def iat(axis=None):
        raise NotImplementedError(
            "To contribute to Pandas on Ray, please visit "
            "github.com/ray-project/ray.")

    def __rsub__(other, axis=None, level=None, fill_value=None):
        raise NotImplementedError(
            "To contribute to Pandas on Ray, please visit "
            "github.com/ray-project/ray.")

    @property
    def loc(self):
        """Purely label-location based indexer for selection by label.

        We currently support: single label, list array, slice object
        We do not support: boolean array, callable
        """
        from .indexing import _Loc_Indexer
        return _Loc_Indexer(self)

    @property
    def is_copy(self):
        raise NotImplementedError(
            "To contribute to Pandas on Ray, please visit "
            "github.com/ray-project/ray.")

    def __itruediv__(other):
        raise NotImplementedError(
            "To contribute to Pandas on Ray, please visit "
            "github.com/ray-project/ray.")

    def __div__(other, axis=None, level=None, fill_value=None):
        raise NotImplementedError(
            "To contribute to Pandas on Ray, please visit "
            "github.com/ray-project/ray.")

    def at(axis=None):
        raise NotImplementedError(
            "To contribute to Pandas on Ray, please visit "
            "github.com/ray-project/ray.")

    def ix(axis=None):
        raise NotImplementedError(
            "To contribute to Pandas on Ray, please visit "
            "github.com/ray-project/ray.")

    @property
    def iloc(self):
        """Purely integer-location based indexing for selection by position.

        We currently support: single label, list array, slice object
        We do not support: boolean array, callable
        """
        from .indexing import _iLoc_Indexer
        return _iLoc_Indexer(self)


@ray.remote
def assign_partitions(index_df, num_partitions):
    uniques = index_df.index.unique()

    if len(uniques) % num_partitions == 0:
        chunksize = int(len(uniques) / num_partitions)
    else:
        chunksize = int(len(uniques) / num_partitions) + 1

    assignments = []

    while len(uniques) > chunksize:
        temp_df = uniques[:chunksize]
        assignments.append(temp_df)
        uniques = uniques[chunksize:]
    else:
        assignments.append(uniques)

    return assignments


def _get_lengths(df):
    """Gets the length of the dataframe.

    Args:
        df: A remote pd.DataFrame object.

    Returns:
        Returns an integer length of the dataframe object. If the attempt
            fails, returns 0 as the length.
    """
    try:
        return len(df)
    # Because we sometimes have cases where we have summary statistics in our
    # DataFrames
    except TypeError:
        return 0


@ray.remote
def _shuffle(df, indices, chunksize):
    """Shuffle data by sending it through the Ray Store.

    Args:
        df (pd.DataFrame): The pandas DataFrame to shuffle.
        indices ([any]): The list of indices for the DataFrame.
        chunksize (int): The number of indices to send.

    Returns:
        The list of pd.DataFrame objects in order of their assignment. This
        order is important because it determines which task will get the data.
    """
    i = 0
    partition = []
    while len(indices) > chunksize:
        oids = df.reindex(indices[:chunksize])
        partition.append(oids)
        indices = indices[chunksize:]
        i += 1
    else:
        oids = df.reindex(indices)
        partition.append(oids)
    return partition


@ray.remote
def _local_groupby(df_rows, axis=0):
    """Apply a groupby on this partition for the blocks sent to it.

    Args:
        df_rows ([pd.DataFrame]): A list of dataframes for this partition. Goes
            through the Ray object store.

    Returns:
        A DataFrameGroupBy object from the resulting groupby.
    """
    concat_df = pd.concat(df_rows, axis=axis)
    return concat_df.groupby(concat_df.index)


@ray.remote
def _deploy_func(func, dataframe, *args):
    """Deploys a function for the _map_row_partitions call.

    Args:
        dataframe (pandas.DataFrame): The pandas DataFrame for this partition.

    Returns:
        A futures object representing the return value of the function
        provided.
    """
    if len(args) == 0:
        return func(dataframe)
    else:
        return func(dataframe, *args)


def _partition_pandas_dataframe(df, npartitions=None, chunksize=None):
    """Partitions a Pandas DataFrame object.

    Args:
        df (pandas.DataFrame): The pandas DataFrame to convert.
        npartitions (int): The number of partitions to split the DataFrame
            into. Has priority over chunksize.
        chunksize (int): The number of rows to put in each partition.

    Returns:
        [ObjectID]: A list of object IDs corresponding to the dataframe
        partitions
    """
    if npartitions is not None:
<<<<<<< HEAD
        chunksize = int(len(df) / npartitions) + 1
=======
        chunksize = len(df) // npartitions + 1
>>>>>>> b59866c2
    elif chunksize is None:
        raise ValueError("The number of partitions or chunksize must be set.")

    temp_df = df

    dataframes = []
    while len(temp_df) > chunksize:
        t_df = temp_df[:chunksize]
        # reset_index here because we want a pd.RangeIndex
        # within the partitions. It is smaller and sometimes faster.
        t_df = t_df.reset_index(drop=True)
        top = ray.put(t_df)
        dataframes.append(top)
        temp_df = temp_df[chunksize:]
    else:
        temp_df = temp_df.reset_index(drop=True)
        dataframes.append(ray.put(temp_df))

    return dataframes


def from_pandas(df, npartitions=None, chunksize=None):
    """Converts a pandas DataFrame to a Ray DataFrame.

    Args:
        df (pandas.DataFrame): The pandas DataFrame to convert.
        npartitions (int): The number of partitions to split the DataFrame
            into. Has priority over chunksize.
        chunksize (int): The number of rows to put in each partition.

    Returns:
        A new Ray DataFrame object.
    """
    dataframes = _partition_pandas_dataframe(df, npartitions, chunksize)

<<<<<<< HEAD
    return DataFrame(row_partitions=dataframes, columns=df.columns, index=df.index)
=======
    return DataFrame(row_partitions=dataframes,
                     columns=df.columns,
                     index=df.index)
>>>>>>> b59866c2


def to_pandas(df):
    """Converts a Ray DataFrame to a pandas DataFrame/Series.

    Args:
        df (ray.DataFrame): The Ray DataFrame to convert.

    Returns:
        A new pandas DataFrame.
    """
    pd_df = pd.concat(ray.get(df._row_partitions))
    pd_df.index = df.index
    pd_df.columns = df.columns
    return pd_df


@ray.remote
<<<<<<< HEAD
def _rebuild_cols(row_partitions):
=======
def _rebuild_cols(row_partitions, columns):
>>>>>>> b59866c2
    """Rebuild the column partitions from the row partitions.

    Args:
        row_partitions ([ObjectID]): List of row partitions for the dataframe.

    Returns:
        [ObjectID]: List of new column partitions.
    """
<<<<<<< HEAD
    return []
=======
    partition_assignments = assign_partitions.remote(columns,
                                                     len(row_partitions))
    shufflers = [ShuffleActor.remote(x, partition_axis=0, shuffle_axis=1)
                 for x in row_partitions]

    shufflers_done = \
        [shufflers[i].shuffle.remote(
            columns,
            partition_assignments,
            i,
            *shufflers)
         for i in range(len(shufflers))]

    # Block on all shuffles being complete
    ray.get(shufflers_done)
    return [shuffler.apply_func.remote(lambda x: x) for shuffler in shufflers]
>>>>>>> b59866c2


@ray.remote
def _rebuild_rows(col_partitions):
    """Rebuild the row partitions from the column partitions.

    Args:
        col_partitions ([ObjectID]): List of col partitions for the dataframe.

    Returns:
        [ObjectID]: List of new row Partitions.
    """
    return []


@ray.remote(num_return_vals=2)
def _compute_length_and_index(dfs):
    """Create a default index, which is a RangeIndex

    Returns:
        The pd.RangeIndex object that represents this DataFrame.
    """
    lengths = ray.get([_deploy_func.remote(_get_lengths, d)
                       for d in dfs])

    dest_indices = [(p_idx, p_sub_idx) for p_idx in range(len(lengths)) \
                                       for p_sub_idx in range(lengths[p_idx])]

    idx_df_col_names = ("partition", "index_within_partition")

    return lengths, pd.DataFrame(dest_indices, columns=idx_df_col_names)<|MERGE_RESOLUTION|>--- conflicted
+++ resolved
@@ -54,53 +54,43 @@
 
             pd_df = pd.DataFrame(data=data, index=index, columns=columns,
                                  dtype=dtype, copy=copy)
-<<<<<<< HEAD
-            row_partitions = _partition_pandas_dataframe(pd_df,
-                                                         npartitions=get_npartitions())
-=======
             row_partitions = \
                 _partition_pandas_dataframe(pd_df,
                                             npartitions=get_npartitions())
->>>>>>> b59866c2
             columns = pd_df.columns
             index = pd_df.index
 
         if col_partitions is None:
-<<<<<<< HEAD
-            col_partitions = _rebuild_cols.remote(row_partitions)
+            col_partitions = _rebuild_cols.remote(row_partitions, index, columns)
         if row_partitions is None:
-            row_partitions = _rebuild_rows.remote(col_partitions)
-
-=======
-            col_partitions = _rebuild_cols.remote(row_partitions, columns)
-        if row_partitions is None:
-            row_partitions = _rebuild_rows.remote(col_partitions)
-
-        self.columns = columns
->>>>>>> b59866c2
+            row_partitions = _rebuild_rows.remote(col_partitions, index)
+
         self._col_partitions = col_partitions
         self._row_partitions = row_partitions
 
         # this _index object is a pd.DataFrame
         # and we use that DataFrame's Index to index the rows.
-<<<<<<< HEAD
         self._row_lengths, self._row_index = \
             _compute_length_and_index.remote(self._row_partitions)
-
-        # self._col_lengths, self._col_index = \
-        #         [1] * len(columns), pd.DataFrame({"partition": list(range(len(columns))), "index_within_partition": [0] * len(columns)})
         self._col_lengths, self._col_index = \
-            _compute_length_and_index.remote(self._col_partitions)
-=======
-        self._lengths, self._index = \
-            _compute_length_and_index.remote(self._row_partitions)
->>>>>>> b59866c2
+            _compute_width_and_index.remote(self._col_partitions)
+
+        # TODO: Remove testing print code comments
+        # print("row partitions")
+        # for x in ray.get(self._row_partitions):
+        #     print(x)
+        # print("col partitions")
+        # for x in ray.get(self._col_partitions):
+        #     print(x)
+        # print("row items")
+        # print(self._row_lengths, "\n", self._row_index)
+        # print("col items")
+        # print(self._col_lengths, "\n", self._col_index)
 
         if index is not None:
             self.index = index
 
-        if columns is not None:
-            self.columns = columns
+        self.columns = columns
 
     def __str__(self):
         return repr(self)
@@ -238,12 +228,8 @@
     def _compute_row_lengths(self):
         """Updates the stored lengths of DataFrame partions
         """
-<<<<<<< HEAD
         self._row_lengths = [_deploy_func.remote(_get_row_lengths, d)
-=======
-        self._lengths = [_deploy_func.remote(_get_lengths, d)
->>>>>>> b59866c2
-                         for d in self._row_partitions]
+                             for d in self._row_partitions]
 
     def _get_row_lengths(self):
         """Gets the lengths for each partition and caches it if it wasn't.
@@ -251,13 +237,13 @@
         Returns:
             A list of integers representing the length of each partition.
         """
-        if isinstance(self._length_cache, ray.local_scheduler.ObjectID):
-            self._length_cache = ray.get(self._length_cache)
-        elif isinstance(self._length_cache, list) and \
-                isinstance(self._length_cache[0],
+        if isinstance(self._row_length_cache, ray.local_scheduler.ObjectID):
+            self._row_length_cache = ray.get(self._row_length_cache)
+        elif isinstance(self._row_length_cache, list) and \
+                isinstance(self._row_length_cache[0],
                            ray.local_scheduler.ObjectID):
-            self._length_cache = ray.get(self._length_cache)
-        return self._length_cache
+            self._row_length_cache = ray.get(self._row_length_cache)
+        return self._row_length_cache
 
     def _set_row_lengths(self, lengths):
         """Sets the lengths of each partition for this DataFrame.
@@ -268,9 +254,42 @@
             lengths ([ObjectID or Int]): A list of lengths for each
                 partition, in order.
         """
-        self._length_cache = lengths
+        self._row_length_cache = lengths
 
     _row_lengths = property(_get_row_lengths, _set_row_lengths)
+
+    def _compute_col_lengths(self):
+        """Updates the stored lengths of DataFrame partions
+        """
+        self._col_lengths = [_deploy_func.remote(_get_col_lengths, d)
+                             for d in self._col_partitions]
+
+    def _get_col_lengths(self):
+        """Gets the lengths for each partition and caches it if it wasn't.
+
+        Returns:
+            A list of integers representing the length of each partition.
+        """
+        if isinstance(self._col_length_cache, ray.local_scheduler.ObjectID):
+            self._col_length_cache = ray.get(self._col_length_cache)
+        elif isinstance(self._col_length_cache, list) and \
+                isinstance(self._col_length_cache[0],
+                           ray.local_scheduler.ObjectID):
+            self._col_length_cache = ray.get(self._col_length_cache)
+        return self._col_length_cache
+
+    def _set_col_lengths(self, lengths):
+        """Sets the lengths of each partition for this DataFrame.
+
+        We use this because we can compute it when creating the DataFrame.
+
+        Args:
+            lengths ([ObjectID or Int]): A list of lengths for each
+                partition, in order.
+        """
+        self._col_length_cache = lengths
+
+    _col_lengths = property(_get_col_lengths, _set_col_lengths)
 
     @property
     def size(self):
@@ -402,11 +421,7 @@
         if columns is not None:
             self.columns = columns
 
-<<<<<<< HEAD
         self._row_lengths, self._row_index = \
-=======
-        self._lengths, self._index = \
->>>>>>> b59866c2
             _compute_length_and_index.remote(self._row_partitions)
 
         if index is not None:
@@ -468,82 +483,6 @@
         Returns:
             A new DataFrame resulting from the groupby.
         """
-<<<<<<< HEAD
-        @ray.remote
-        def assign_partitions(index_df, num_partitions):
-            uniques = index_df.index.unique()
-
-            if len(uniques) % num_partitions == 0:
-                chunksize = int(len(uniques) / num_partitions)
-            else:
-                chunksize = int(len(uniques) / num_partitions) + 1
-
-            assignments = []
-
-            while len(uniques) > chunksize:
-                temp_df = uniques[:chunksize]
-                assignments.append(temp_df)
-                uniques = uniques[chunksize:]
-            else:
-                assignments.append(uniques)
-
-            return assignments
-
-        if by is None:
-            raise TypeError("You have to supply one of 'by' and 'level'")
-        elif axis != 0 and axis != 1:
-            raise TypeError("")
-        elif not as_index and axis == 1 or axis == 'columns':
-            raise ValueError("as_index=False only valid for axis=0")
-
-        # The easy one. Everything for columns can be handled by the partitions.
-        if axis == 1 or axis == 'columns':
-            if sort:
-                new_cols = sorted(self.columns)
-            else:
-                new_cols = self.columns
-            return DataFrameGroupBy([self._map_partitions(
-                lambda df: df.groupby(by=by,
-                                      axis=axis,
-                                      level=level,
-                                      as_index=as_index,
-                                      sort=sort,
-                                      group_keys=group_keys,
-                                      squeeze=squeeze,
-                                      **kwargs))._row_partitions],
-                                    new_cols, self.index)
-
-        # Begin groupby for rows. Requires shuffle.
-        # We perform the groupby on the index first to assign the partitions
-        # for the shuffle.
-        assignments_df = self._row_index.groupby(by=by, axis=axis, level=level,
-                                             as_index=as_index, sort=sort,
-                                             group_keys=group_keys,
-                                             squeeze=squeeze, **kwargs)\
-            .apply(lambda x: x[:])
-
-        # We did a groupby, now we have to drop the outermost layer of the
-        # grouped index to get the index we will use.
-        assignments_df.index = assignments_df.index.droplevel()
-        partition_assignments = assign_partitions.remote(assignments_df,
-                                                         len(self._row_partitions))
-        shufflers = [ShuffleActor.remote(self._row_partitions[i])
-                     for i in range(len(self._row_partitions))]
-
-        [shufflers[i].shuffle.remote(self._row_index[self._row_index['partition'] == i],
-                                     partition_assignments, i, *shufflers)
-         for i in range(len(shufflers))]
-
-        if as_index:
-            new_index = assignments_df.index.unique()
-        else:
-            new_index = self.index
-
-        # TODO Remove once the actor joining is merged:
-        # https://github.com/ray-project/ray/pull/1536
-        import time
-        time.sleep(2)
-=======
         if by is None:
             raise TypeError("You have to supply one of 'by' and 'level'")
         elif axis != 0 and axis != 1:
@@ -572,10 +511,10 @@
         # Begin groupby for rows. Requires shuffle.
         # We perform the groupby on the index first to assign the partitions
         # for the shuffle.
-        assignments_df = self._index.groupby(by=by, axis=axis, level=level,
-                                             as_index=as_index, sort=sort,
-                                             group_keys=group_keys,
-                                             squeeze=squeeze, **kwargs)\
+        assignments_df = self._row_index.groupby(by=by, axis=axis, level=level,
+                                                 as_index=as_index, sort=sort,
+                                                 group_keys=group_keys,
+                                                 squeeze=squeeze, **kwargs)\
             .apply(lambda x: x[:])
 
         # We did a groupby, now we have to drop the outermost layer of the
@@ -588,7 +527,7 @@
 
         shuffles_done = \
             [shufflers[i].shuffle.remote(
-                self._index[self._index['partition'] == i],
+                self._row_index[self._row_index['partition'] == i],
                 partition_assignments,
                 i,
                 *shufflers)
@@ -601,7 +540,6 @@
 
         ray.get(shuffles_done)
 
->>>>>>> b59866c2
         return DataFrameGroupBy([shuffler.apply_func.remote(
             lambda df: df.groupby(by=df.index,
                                   axis=axis,
@@ -623,17 +561,10 @@
             The sum of the DataFrame.
         """
         if axis == 1:
-<<<<<<< HEAD
-            return self._map_row_partitions(lambda df: df.sum(axis=axis,
-                                                              skipna=skipna,
-                                                              level=level,
-                                                              numeric_only=numeric_only))
-=======
             return self._map_row_partitions(
                 lambda df: df.sum(axis=axis, skipna=skipna, level=level,
                                   numeric_only=numeric_only))
 
->>>>>>> b59866c2
         elif axis == 0 or axis is None:
             return self.T.sum(axis=1, skipna=skipna, level=level,
                               numeric_only=numeric_only)
@@ -719,7 +650,6 @@
         local_transpose.columns = temp_columns
 
         column_names = list(temp_columns)
-<<<<<<< HEAD
         x = [None] * len(self._row_lengths)
         cumulative = np.cumsum(self._row_lengths)
 
@@ -731,19 +661,6 @@
             else:
                 x[i] = (column_names[cumulative[i-1]:cumulative[i]])
 
-=======
-        x = [None] * len(self._lengths)
-        cumulative = np.cumsum(self._lengths)
-
-        for i in range(len(cumulative)):
-            if i == 0:
-                x[i] = (column_names[:cumulative[i]])
-            elif i == len(cumulative) - 1:
-                x[i] = column_names[cumulative[i - 1]:]
-            else:
-                x[i] = (column_names[cumulative[i-1]:cumulative[i]])
-
->>>>>>> b59866c2
         for i in range(len(local_transpose._row_partitions)):
             local_transpose._row_partitions[i] = \
                 update_columns.remote(local_transpose._row_partitions[i], x[i])
@@ -1116,11 +1033,7 @@
                     )
                     for i in range(len(self._row_partitions))
                 ]
-<<<<<<< HEAD
                 new_index = self._row_index.copy().drop(values, errors=errors)
-=======
-                new_index = self._index.copy().drop(values, errors=errors)
->>>>>>> b59866c2
                 new_df = DataFrame(row_partitions=new_df, columns=self.columns,
                                    index=new_index.index)
         except (ValueError, KeyError):
@@ -1188,11 +1101,7 @@
             # TODO: group series here into full df partitions to reduce
             # the number of remote calls to helper
             other_series = other_df.iloc[idx['index_within_partition']]
-<<<<<<< HEAD
             curr_index = self._row_index.iloc[i]
-=======
-            curr_index = self._index.iloc[i]
->>>>>>> b59866c2
             curr_df = self._row_partitions[int(curr_index['partition'])]
             results.append(_deploy_func.remote(helper,
                                                curr_df,
@@ -1353,13 +1262,9 @@
             for i, part in enumerate(self._row_partitions)
         ]
 
-<<<<<<< HEAD
-        new_df = DataFrame(row_partitions=new_df, columns=self.columns, index=self.index)
-=======
         new_df = DataFrame(row_partitions=new_df,
                            columns=self.columns,
                            index=self.index)
->>>>>>> b59866c2
 
         is_bfill = method is not None and method in ['backfill', 'bfill']
         is_ffill = method is not None and method in ['pad', 'ffill']
@@ -1373,13 +1278,6 @@
             last_row_df = None
             if is_ffill:
                 last_row_df = pd.DataFrame(
-<<<<<<< HEAD
-                    [df.iloc[-1, :] for df in ray.get(new_df._row_partitions[:-1])]
-                )
-            else:
-                last_row_df = pd.DataFrame(
-                    [df.iloc[0, :] for df in ray.get(new_df._row_partitions[1:])]
-=======
                     [df.iloc[-1, :] for df
                      in ray.get(new_df._row_partitions[:-1])]
                 )
@@ -1387,30 +1285,21 @@
                 last_row_df = pd.DataFrame(
                     [df.iloc[0, :] for df
                      in ray.get(new_df._row_partitions[1:])]
->>>>>>> b59866c2
                 )
             last_row_df.fillna(value=value, method=method, axis=axis,
                                inplace=True, limit=limit,
                                downcast=downcast, **kwargs)
             if is_ffill:
                 new_df._row_partitions[1:] = [
-<<<<<<< HEAD
-                    _deploy_func.remote(fill_in_part, new_df._row_partitions[i + 1],
-=======
                     _deploy_func.remote(fill_in_part,
                                         new_df._row_partitions[i + 1],
->>>>>>> b59866c2
                                         last_row_df.iloc[i, :])
                     for i in range(len(self._row_partitions) - 1)
                 ]
             else:
                 new_df._row_partitions[:-1] = [
-<<<<<<< HEAD
-                    _deploy_func.remote(fill_in_part, new_df._row_partitions[i],
-=======
                     _deploy_func.remote(fill_in_part,
                                         new_df._row_partitions[i],
->>>>>>> b59866c2
                                         last_row_df.iloc[i])
                     for i in range(len(self._row_partitions) - 1)
                 ]
@@ -1573,11 +1462,7 @@
         new_dfs.append(_deploy_func.remote(lambda df: df.head(num_to_transfer),
                                            self._row_partitions[last_index]))
 
-<<<<<<< HEAD
         index = self._row_index.head(n).index
-=======
-        index = self._index.head(n).index
->>>>>>> b59866c2
         return DataFrame(row_partitions=new_dfs,
                          columns=self.columns,
                          index=index)
@@ -2180,13 +2065,9 @@
                             values, mask, np.nan)
             return values
 
-<<<<<<< HEAD
-        _, new_index = _compute_length_and_index.remote(new_obj._row_partitions)
-=======
         _, new_index = \
             _compute_length_and_index.remote(new_obj._row_partitions)
 
->>>>>>> b59866c2
         new_index = ray.get(new_index).index
         if level is not None:
             if not isinstance(level, (tuple, list)):
@@ -2520,15 +2401,10 @@
 
         new_dfs.reverse()
 
-<<<<<<< HEAD
         index = self._row_index.tail(n).index
-        return DataFrame(row_partitions=new_dfs, columns=self.columns, index=index)
-=======
-        index = self._index.tail(n).index
         return DataFrame(row_partitions=new_dfs,
                          columns=self.columns,
                          index=index)
->>>>>>> b59866c2
 
     def take(self, indices, axis=0, convert=None, is_copy=True, **kwargs):
         raise NotImplementedError(
@@ -3088,8 +2964,25 @@
 
 
 @ray.remote
-def assign_partitions(index_df, num_partitions):
-    uniques = index_df.index.unique()
+def assign_partitions(index, num_partitions):
+    """Generates a partition assignment based on a dataframe index
+
+    Args:
+        index (pandas.DataFrame or pandas.Index):
+            The index of the DataFrame to partition. This can either be a pandas DataFrame,
+            in which it will represent the RangeIndex of a to-be partitioned ray DataFrame,
+            or a pandas Index, in which it will represent the index of a to-be partition 
+            pandas DataFrame.
+        num_partitions (int):
+            The number of partitions to generate assignments for.
+
+    Returns ([pandas.Index]):
+        List of indexes that will be sent to each partition
+    """
+    if isinstance(index, pd.DataFrame):
+        uniques = index.index.unique()
+    elif isinstance(index, pd.Index):
+        uniques = index.unique()
 
     if len(uniques) % num_partitions == 0:
         chunksize = int(len(uniques) / num_partitions)
@@ -3099,8 +2992,8 @@
     assignments = []
 
     while len(uniques) > chunksize:
-        temp_df = uniques[:chunksize]
-        assignments.append(temp_df)
+        temp_idx = uniques[:chunksize]
+        assignments.append(temp_idx)
         uniques = uniques[chunksize:]
     else:
         assignments.append(uniques)
@@ -3120,6 +3013,23 @@
     """
     try:
         return len(df)
+    # Because we sometimes have cases where we have summary statistics in our
+    # DataFrames
+    except TypeError:
+        return 0
+
+def _get_widths(df):
+    """Gets the width (number of columns) of the dataframe.
+
+    Args:
+        df: A remote pd.DataFrame object.
+
+    Returns:
+        Returns an integer width of the dataframe object. If the attempt
+            fails, returns 0 as the length.
+    """
+    try:
+        return len(df.columns)
     # Because we sometimes have cases where we have summary statistics in our
     # DataFrames
     except TypeError:
@@ -3198,11 +3108,7 @@
         partitions
     """
     if npartitions is not None:
-<<<<<<< HEAD
-        chunksize = int(len(df) / npartitions) + 1
-=======
         chunksize = len(df) // npartitions + 1
->>>>>>> b59866c2
     elif chunksize is None:
         raise ValueError("The number of partitions or chunksize must be set.")
 
@@ -3238,13 +3144,9 @@
     """
     dataframes = _partition_pandas_dataframe(df, npartitions, chunksize)
 
-<<<<<<< HEAD
-    return DataFrame(row_partitions=dataframes, columns=df.columns, index=df.index)
-=======
     return DataFrame(row_partitions=dataframes,
                      columns=df.columns,
                      index=df.index)
->>>>>>> b59866c2
 
 
 def to_pandas(df):
@@ -3263,22 +3165,17 @@
 
 
 @ray.remote
-<<<<<<< HEAD
-def _rebuild_cols(row_partitions):
-=======
-def _rebuild_cols(row_partitions, columns):
->>>>>>> b59866c2
+def _rebuild_cols(row_partitions, index, columns):
     """Rebuild the column partitions from the row partitions.
 
     Args:
         row_partitions ([ObjectID]): List of row partitions for the dataframe.
+        index (pd.Index): The row index of the entire dataframe.
+        columns (pd.Index): The column labels of the entire dataframe.
 
     Returns:
         [ObjectID]: List of new column partitions.
     """
-<<<<<<< HEAD
-    return []
-=======
     partition_assignments = assign_partitions.remote(columns,
                                                      len(row_partitions))
     shufflers = [ShuffleActor.remote(x, partition_axis=0, shuffle_axis=1)
@@ -3294,8 +3191,14 @@
 
     # Block on all shuffles being complete
     ray.get(shufflers_done)
-    return [shuffler.apply_func.remote(lambda x: x) for shuffler in shufflers]
->>>>>>> b59866c2
+
+    # TODO: Determine if this is the right place to reset the index
+    def fix_indexes(df):
+        df.index = index
+        df.columns = np.arange(len(df.columns))
+        return df
+
+    return [shuffler.apply_func.remote(fix_indexes) for shuffler in shufflers]
 
 
 @ray.remote
@@ -3326,4 +3229,21 @@
 
     idx_df_col_names = ("partition", "index_within_partition")
 
-    return lengths, pd.DataFrame(dest_indices, columns=idx_df_col_names)+    return lengths, pd.DataFrame(dest_indices, columns=idx_df_col_names)
+
+@ray.remote(num_return_vals=2)
+def _compute_width_and_index(dfs):
+    """Create a default index, which is a RangeIndex
+
+    Returns:
+        The pd.RangeIndex object that represents this DataFrame.
+    """
+    widths = ray.get([_deploy_func.remote(_get_widths, d)
+                       for d in dfs])
+
+    dest_indices = [(p_idx, p_sub_idx) for p_idx in range(len(widths)) \
+                                       for p_sub_idx in range(widths[p_idx])]
+
+    idx_df_col_names = ("partition", "index_within_partition")
+
+    return widths, pd.DataFrame(dest_indices, columns=idx_df_col_names)